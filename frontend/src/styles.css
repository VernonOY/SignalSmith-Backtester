--- conflicted
+++ resolved
@@ -250,7 +250,6 @@
   display: grid;
   grid-template-columns: repeat(auto-fit, minmax(260px, 1fr));
   gap: 16px;
-<<<<<<< HEAD
 }
 
 .indicator-tile {
@@ -262,21 +261,6 @@
   flex-direction: column;
   gap: 12px;
 }
-
-=======
-}
-
-.indicator-tile {
-  border: 1px solid #dbe1ff;
-  border-radius: 10px;
-  background: #f8faff;
-  padding: 16px;
-  display: flex;
-  flex-direction: column;
-  gap: 12px;
-}
-
->>>>>>> 3d081237
 .indicator-tile__header {
   display: flex;
   align-items: center;
@@ -312,8 +296,6 @@
   .results-panel {
     min-height: auto;
   }
-<<<<<<< HEAD
-=======
 }
 
 .indicator-grid {
@@ -353,7 +335,7 @@
   display: flex;
   flex-wrap: wrap;
   gap: 12px;
->>>>>>> 3d081237
+}
 }
 
 @media (max-width: 900px) {
