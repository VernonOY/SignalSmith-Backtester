:root {
  font-family: "Inter", system-ui, -apple-system, BlinkMacSystemFont, "Segoe UI", sans-serif;
  color: #0f172a;
  background-color: #f3f5ff;
}

body {
  margin: 0;
  min-height: 100vh;
}

#root {
  min-height: 100vh;
}

.app-shell {
  height: 100vh;
  width: 100%;
  background: #f5f7ff;
}

.panel {
  display: flex;
  flex-direction: column;
}

.panel--sidebar {
  background: #f8f9ff;
}

.sidebar-panel {
  width: 100%;
  height: 100%;
  overflow-y: auto;
  padding: 8px;
  box-sizing: border-box;
}

.sidebar-form {
  height: 100%;
  overflow-y: auto;
  padding: 0 8px 12px;
  display: flex;
  flex-direction: column;
  gap: 10px;
}

.sidebar-form .form-row {
  display: flex;
  flex-wrap: wrap;
  gap: 8px;
  margin-bottom: 8px;
}

.sidebar-form .form-row:last-child {
  margin-bottom: 0;
}

.sidebar-form .form-row__item {
  flex: 1 1 160px;
  margin-bottom: 0;
}

.sidebar-form .form-row__item .ant-input-number,
.sidebar-form .form-row__item .ant-select,
.sidebar-form .form-row__item .ant-picker {
  width: 100%;
}

.sidebar-form .form-grid {
  display: grid;
  gap: 8px;
  margin-bottom: 8px;
}

.sidebar-form .form-grid:last-child {
  margin-bottom: 0;
}

.sidebar-form .form-grid__item {
  margin-bottom: 0;
}

.sidebar-form .form-grid--two {
  grid-template-columns: repeat(2, minmax(0, 1fr));
}

.sidebar-form .form-grid--four {
  grid-template-columns: repeat(4, minmax(0, 1fr));
}

@media (max-width: 1200px) {
  .sidebar-form .form-grid--four {
    grid-template-columns: repeat(auto-fit, minmax(140px, 1fr));
  }
}

@media (max-width: 768px) {
  .sidebar-form .form-grid--two {
    grid-template-columns: repeat(auto-fit, minmax(160px, 1fr));
  }
}

.sidebar-form .ant-card {
  border-radius: 10px;
  box-shadow: 0 6px 16px rgba(46, 92, 255, 0.08);
}

.sidebar-form .ant-card-head {
  min-height: 34px;
  padding: 0 10px;
}

.sidebar-form .ant-card-head-title {
  padding: 4px 0;
  font-size: 13px;
}

.sidebar-form .ant-card-body {
  padding: 10px;
}

.sidebar-form .ant-form-item {
  margin-bottom: 8px;
}

.sidebar-form .ant-form-item-label > label {
  font-size: 12px;
  color: #334155;
}

.sidebar-card__actions {
  display: flex;
  justify-content: flex-end;
  margin-bottom: 4px;
}

.panel--content {
  background: #f5f7ff;
}

.results-panel {
  width: 100%;
  height: 100%;
  overflow-y: auto;
}

.results-container {
  padding: 20px 32px 40px 32px;
  display: flex;
  flex-direction: column;
  gap: 24px;
  max-width: 1400px;
  margin: 0 auto;
  box-sizing: border-box;
}

.results-top-grid {
  display: grid;
  grid-template-columns: minmax(260px, 0.95fr) minmax(420px, 1.75fr);
  gap: 24px;
  align-items: stretch;
}

@media (max-width: 1280px) {
  .results-top-grid {
    grid-template-columns: 1fr;
  }
}

.intro-card {
  max-width: 600px;
  margin: 60px auto;
  text-align: center;
}

.result-card {
  border-radius: 12px !important;
  box-shadow: 0 12px 32px rgba(46, 92, 255, 0.08);
  width: 100%;
}

.card-header {
  display: flex;
  justify-content: space-between;
  align-items: center;
  margin-bottom: 12px;
  gap: 12px;
}

.card-header--compact {
  margin-bottom: 8px;
}

.card-header .ant-typography {
  margin: 0;
}

.chart-wrapper {
  position: relative;
}

.chart-nudge {
  position: absolute;
  bottom: 34px;
  width: 24px;
  height: 24px;
  border-radius: 50%;
  border: 1px solid rgba(76, 110, 245, 0.4);
  background: #ffffff;
  color: #4c6ef5;
  display: flex;
  align-items: center;
  justify-content: center;
  cursor: pointer;
  transition: all 0.2s ease;
  z-index: 5;
}

.chart-nudge:hover {
  background: #4c6ef5;
  color: #ffffff;
}

.chart-nudge--left {
  left: 8px;
}

.chart-nudge--right {
  right: 8px;
}


.overview-summary {
  display: grid;
  grid-template-columns: repeat(auto-fit, minmax(160px, 1fr));
  gap: 12px;
}

.overview-summary--compact .summary-item {
  padding: 10px 12px;
}

.overview-summary--compact .summary-item strong {
  font-size: 16px;
}

.overview-card {
  min-height: 0;
}

.overview-card .summary-item {
  background: #eef2ff;
}

.overview-details {
  margin-top: 16px;
  display: grid;
  gap: 16px;
}

.overview-details .metrics-grid {
  margin-top: 0;
}

.summary-item {
  padding: 16px;
  border-radius: 10px;
  background: #eef2ff;
  border: 1px solid #dbe1ff;
}

.summary-item span {
  display: block;
  font-size: 12px;
  color: #6b7280;
  text-transform: uppercase;
  letter-spacing: 0.04em;
}

.summary-item strong {
  display: block;
  font-size: 20px;
  color: #0f172a;
  margin-top: 6px;
}

.overview-settings {
  border: 1px solid #dbe1ff;
  border-radius: 10px;
  background: #f8faff;
  padding: 16px 20px;
}

.overview-settings h4 {
  margin: 0 0 12px 0;
  font-size: 16px;
  color: #1d3fae;
}

.settings-list {
  display: grid;
  grid-template-columns: repeat(auto-fit, minmax(160px, 1fr));
  gap: 12px 16px;
  margin: 0;
}

.settings-list__item {
  display: flex;
  flex-direction: column;
  gap: 4px;
}

.settings-list__item dt {
  margin: 0;
  font-size: 11px;
  text-transform: uppercase;
  letter-spacing: 0.04em;
  color: #6b7280;
}

.settings-list__item dd {
  margin: 0;
  font-size: 15px;
  font-weight: 600;
  color: #111827;
}

.histogram-info {
  display: flex;
  flex-wrap: wrap;
  gap: 12px;
  margin-bottom: 16px;
}

.indicator-grid {
  display: grid;
  grid-template-columns: repeat(2, minmax(0, 1fr));
  gap: 8px;
}

@media (max-width: 1100px) {
  .indicator-grid {
    grid-template-columns: 1fr;
  }
}

.indicator-grid__item {
  background: #f9faff;
  border: 1px solid #e2e7ff;
  border-radius: 10px;
  padding: 10px;
  display: flex;
  flex-direction: column;
}

.indicator-grid__item .ant-form-item {
  margin-bottom: 0;
}

.indicator-header {
  display: flex;
  align-items: center;
  justify-content: space-between;
  gap: 6px;
  margin-bottom: 6px;
}

<<<<<<< HEAD
.indicator-header__actions {
  display: inline-flex;
  align-items: center;
  gap: 6px;
}

.indicator-fields {
  display: grid;
  grid-template-columns: repeat(2, minmax(0, 1fr));
  gap: 12px;
=======
.indicator-header--with-toggle {
  align-items: center;
}

.indicator-toggle {
  display: inline-flex;
  align-items: center;
  gap: 4px;
  font-size: 11px;
  color: #475569;
}

.indicator-inline {
  display: flex;
  flex-wrap: wrap;
  gap: 8px;
  margin-bottom: 8px;
>>>>>>> 3e88793f
}

.indicator-field {
  margin-bottom: 0 !important;
}

.indicator-field--full {
  grid-column: 1 / -1;
}

.indicator-hint {
  font-size: 11px;
  color: #475569;
  line-height: 1.4;
}

.indicator-hint strong {
  color: #1d3fae;
}

@media (max-width: 640px) {
  .indicator-fields {
    grid-template-columns: 1fr;
  }
}

.info-pill {
  display: inline-flex;
  align-items: center;
  gap: 6px;
  padding: 6px 12px;
  border-radius: 999px;
  background: #eef2ff;
  border: 1px solid #dbe1ff;
}

.info-pill__label {
  font-size: 11px;
  text-transform: uppercase;
  letter-spacing: 0.04em;
  color: #1d3fae;
  font-weight: 600;
}

.info-pill__value {
  font-size: 13px;
  font-weight: 600;
  color: #0f172a;
}

.result-grid {
  display: grid;
  grid-template-columns: repeat(auto-fit, minmax(320px, 1fr));
  gap: 24px;
}

.metrics-grid {
  display: grid;
  grid-template-columns: repeat(auto-fit, minmax(180px, 1fr));
  gap: 12px;
}

.metrics-item {
  padding: 14px 16px;
  border-radius: 10px;
  background: #eef2ff;
  border: 1px solid #dbe1ff;
}

.metrics-item h4 {
  margin: 0 0 6px 0;
  font-weight: 600;
  color: #1d3fae;
  text-transform: capitalize;
}

.metrics-item span {
  font-size: 18px;
  font-weight: 600;
  color: #111827;
}

.resize-handle {
  width: 4px;
  background: linear-gradient(to bottom, #dbe1ff, #a0b1ff);
  cursor: col-resize;
}

.resize-handle:hover {
  background: #4c6ef5;
}

@media (max-width: 900px) {
  .results-container {
    padding: 20px;
  }
}

.app-footer {
  text-align: center;
  padding: 16px 12px 24px;
  font-size: 13px;
  color: #6b7280;
  background: #eef2ff;
  border-top: 1px solid #dbe1ff;
}<|MERGE_RESOLUTION|>--- conflicted
+++ resolved
@@ -366,7 +366,6 @@
   margin-bottom: 6px;
 }
 
-<<<<<<< HEAD
 .indicator-header__actions {
   display: inline-flex;
   align-items: center;
@@ -377,25 +376,6 @@
   display: grid;
   grid-template-columns: repeat(2, minmax(0, 1fr));
   gap: 12px;
-=======
-.indicator-header--with-toggle {
-  align-items: center;
-}
-
-.indicator-toggle {
-  display: inline-flex;
-  align-items: center;
-  gap: 4px;
-  font-size: 11px;
-  color: #475569;
-}
-
-.indicator-inline {
-  display: flex;
-  flex-wrap: wrap;
-  gap: 8px;
-  margin-bottom: 8px;
->>>>>>> 3e88793f
 }
 
 .indicator-field {
