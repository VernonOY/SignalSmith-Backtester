<<<<<<< HEAD
import { ReactNode, useCallback, useEffect, useMemo, useState } from "react";
=======
import { CSSProperties, ReactNode, useCallback, useEffect, useMemo, useState } from "react";
>>>>>>> 4aa50aaa
import {
  Button,
  Card,
  DatePicker,
  Form,
  InputNumber,
  Modal,
  Select,
  Slider,
  Space,
  Switch,
  Typography,
  message,
} from "antd";
import { CloseOutlined } from "@ant-design/icons";
import dayjs, { Dayjs } from "dayjs";
import { api } from "../api/client";
import { BacktestRequest, Filters, RSIRule, UniverseMeta } from "../types";

const { RangePicker } = DatePicker;
const { Paragraph, Text } = Typography;

const DEFAULT_PRESET_KEY = "backtest-sidebar-preset";
const MIN_DATE = dayjs("2020-01-01");
const LOOKBACK_YEARS = 5;

type IndicatorKey = "rsi" | "macd" | "obv" | "ema" | "adx" | "aroon" | "stoch" | "signals";
<<<<<<< HEAD

type InfoModalKey = IndicatorKey | "strategy" | "execution" | "universe";
=======
type InfoModalKey = IndicatorKey | "strategy" | "execution" | "universe";

const INFO_TITLES: Record<InfoModalKey, string> = {
  strategy: "Strategy Presets",
  execution: "Execution Settings",
  rsi: "Relative Strength Index (RSI)",
  macd: "Moving Average Convergence Divergence (MACD)",
  obv: "On-Balance Volume (OBV)",
  ema: "EMA Crossover",
  adx: "Average Directional Index (ADX)",
  aroon: "Aroon Oscillator",
  stoch: "Stochastic Oscillator",
  signals: "Signal Combination Rules",
  universe: "Universe Filters",
};
>>>>>>> 4aa50aaa

interface SidebarFormProps {
  loading: boolean;
  onSubmit: (payload: BacktestRequest) => Promise<void> | void;
}

const getEarliestAllowed = () => {
  const today = dayjs();
  const candidate = today.subtract(LOOKBACK_YEARS, "year").startOf("day");
  return candidate.isBefore(MIN_DATE) ? MIN_DATE : candidate;
};

const strategyPresets: Record<string, Record<string, unknown>> = {
  mean_reversion: {
    enable_rsi: true,
    use_macd: false,
    use_obv: false,
    use_ema: true,
    use_adx: false,
    use_aroon: false,
    use_stoch: false,
    rsi_rule: { mode: "oversold", threshold: 30 },
  },
  momentum: {
    enable_rsi: false,
    use_macd: true,
    use_obv: true,
    use_ema: true,
    use_adx: true,
    use_aroon: false,
    use_stoch: true,
    stoch_rule: "signal",
    stoch_threshold: 20,
  },
  multifactor: {
    enable_rsi: true,
    use_macd: true,
    use_obv: true,
    use_ema: true,
    use_adx: true,
    use_aroon: true,
    use_stoch: true,
  },
};

const infoPanelStyle: CSSProperties = {
  background: "#f5f5f5",
  padding: 12,
  borderRadius: 6,
  marginBottom: 12,
};

const SidebarForm = ({ loading, onSubmit }: SidebarFormProps) => {
  const [form] = Form.useForm();
  const [meta, setMeta] = useState<UniverseMeta>({ sectors: [], mcap_buckets: [] });
<<<<<<< HEAD
  const [openInfo, setOpenInfo] = useState<Partial<Record<InfoModalKey, boolean>>>({});
=======
  const [expandedInfo, setExpandedInfo] = useState<null | InfoModalKey>(null);

  const toggleInfo = (key: InfoModalKey) => {
    setExpandedInfo((prev) => (prev === key ? null : key));
  };
>>>>>>> 4aa50aaa

  useEffect(() => {
    const fetchMeta = async () => {
      try {
        const { data } = await api.get<UniverseMeta>("/universe/meta");
        setMeta(data);
      } catch (error) {
        console.error(error);
      }
    };
    fetchMeta();
  }, []);

<<<<<<< HEAD
  useEffect(() => {
    const preset = localStorage.getItem(DEFAULT_PRESET_KEY);
    if (preset) {
      try {
        const parsed = JSON.parse(preset);
        form.setFieldsValue(parsed);
      } catch (error) {
        console.warn("Invalid preset in storage", error);
      }
    }
  }, [form]);

  const sectorOptions = useMemo(
    () => meta.sectors.map((label) => ({ label, value: label })),
    [meta.sectors]
  );

  const today = dayjs();
  const earliestAllowed = getEarliestAllowed();
  const defaultStart = (() => {
    const oneYearAgo = today.subtract(1, "year");
    return oneYearAgo.isBefore(earliestAllowed) ? earliestAllowed : oneYearAgo;
  })();

  const disabledDate = useCallback((current: Dayjs | null) => {
    if (!current) return false;
    const upperBound = dayjs().endOf("day");
    if (current.isAfter(upperBound)) return true;
    return current.isBefore(earliestAllowed);
  }, [earliestAllowed]);

  const handleReset = () => {
    form.resetFields();
  };

  const handleSavePreset = () => {
    const values = form.getFieldsValue();
    localStorage.setItem(DEFAULT_PRESET_KEY, JSON.stringify(values));
    message.success("Preset saved locally");
  };

  const handleStrategyChange = (value: string) => {
    const preset = strategyPresets[value];
    if (preset) {
      form.setFieldsValue(preset);
    }
  };

  const toggleInfo = (key: InfoModalKey) => {
    setOpenInfo((prev) => ({ ...prev, [key]: !prev[key] }));
  };

  const closeInfo = (key: InfoModalKey) => {
    setOpenInfo((prev) => ({ ...prev, [key]: false }));
  };

  const isInfoOpen = (key: InfoModalKey) => Boolean(openInfo[key]);

  const maxHorizon = Form.useWatch("max_horizon", form);
  useEffect(() => {
    if (!maxHorizon) return;
    const currentHold = form.getFieldValue("hold_days");
    const currentHist = form.getFieldValue("hist_horizon");
    const next: Record<string, number> = {};
    if (currentHold && currentHold > maxHorizon) {
      next.hold_days = maxHorizon;
    }
    if (currentHist && currentHist > maxHorizon) {
      next.hist_horizon = maxHorizon;
    }
    if (Object.keys(next).length) {
      form.setFieldsValue(next);
    }
  }, [maxHorizon, form]);

  const enableRsi = Form.useWatch("enable_rsi", form) ?? true;
  const useMacd = Form.useWatch("use_macd", form) ?? false;
  const useObv = Form.useWatch("use_obv", form) ?? false;
  const useEma = Form.useWatch("use_ema", form) ?? false;
  const useAdx = Form.useWatch("use_adx", form) ?? false;
  const useAroon = Form.useWatch("use_aroon", form) ?? false;
  const useStoch = Form.useWatch("use_stoch", form) ?? false;

  const submit = async (values: any) => {
    const [start, end] = values.date as [Dayjs, Dayjs];
    const baseFilters = values.filters || {};
    const exclude = (baseFilters.exclude_tickers || [])
      .map((t: string) => t.toUpperCase().trim())
      .filter(Boolean);
    const filters: Filters = {
      sectors: baseFilters.sectors,
      mcap_min: baseFilters.mcap_min,
      mcap_max: baseFilters.mcap_max,
      exclude_tickers: exclude.length ? exclude : undefined,
    };
    const hasFilters = Boolean(
      (filters.sectors && filters.sectors.length) ||
        filters.mcap_min !== undefined ||
        filters.mcap_max !== undefined ||
        (filters.exclude_tickers && filters.exclude_tickers.length)
    );

    const stopLossInput = values.stop_loss_pct;
    const takeProfitInput = values.take_profit_pct;
    const stopLoss = stopLossInput !== undefined && stopLossInput !== null ? stopLossInput / 100 : undefined;
    const takeProfit = takeProfitInput !== undefined && takeProfitInput !== null ? takeProfitInput / 100 : undefined;

    const indicatorsPayload: Record<string, any> = {
      policy: values.policy,
      atleast_k: values.k,
      max_horizon: values.max_horizon,
      hist_horizon: values.hist_horizon,
      hold_days: values.hold_days,
      stop_loss_pct: stopLoss,
      take_profit_pct: takeProfit,
    };

    indicatorsPayload.rsi = enableRsi
      ? {
          use: true,
          n: values.rsi_n,
          rule: values.rsi_rule.mode,
          oversold: values.rsi_rule.mode === "oversold" ? values.rsi_rule.threshold : undefined,
          overbought: values.rsi_rule.mode === "overbought" ? values.rsi_rule.threshold : undefined,
        }
      : { use: false };

    indicatorsPayload.macd = useMacd
      ? {
          use: true,
          fast: values.macd_fast,
          slow: values.macd_slow,
          signal: values.macd_signal,
          rule: values.macd_rule,
        }
      : { use: false };

    indicatorsPayload.obv = useObv
      ? {
          use: true,
          rule: values.obv_rule,
        }
      : { use: false };

    indicatorsPayload.ema = useEma
      ? {
          use: true,
          short: values.ema_short,
          long: values.ema_long,
        }
      : { use: false };

    indicatorsPayload.adx = useAdx
      ? {
          use: true,
          n: values.adx_n,
          min: values.adx_min,
        }
      : { use: false };

    indicatorsPayload.aroon = useAroon
      ? {
          use: true,
          n: values.aroon_n,
          up: values.aroon_up,
          down: values.aroon_down,
        }
      : { use: false };

    indicatorsPayload.stoch = useStoch
      ? {
          use: true,
          k: values.stoch_k,
          d: values.stoch_d,
          rule: values.stoch_rule,
          threshold: values.stoch_threshold,
        }
      : { use: false };

    const payload: BacktestRequest = {
      strategy: values.strategy,
      start: start.format("YYYY-MM-DD"),
      end: end.format("YYYY-MM-DD"),
      indicators: indicatorsPayload,
      rsi_rule: enableRsi ? (values.rsi_rule as RSIRule) : undefined,
      filters: hasFilters ? filters : undefined,
      capital: values.capital,
      fee_bps: values.fee_bps,
      hold_days: values.hold_days,
      stop_loss_pct: stopLoss,
      take_profit_pct: takeProfit,
    };

    await onSubmit(payload);
  };

=======
>>>>>>> 4aa50aaa
  const renderInfoContent = (key: InfoModalKey): ReactNode => {
    switch (key) {
      case "strategy":
        return (
<<<<<<< HEAD
          <>
            <Paragraph>
              Strategy presets toggle different indicator combinations to match common trading styles. Selecting a preset only loads default settings — you can still adjust every field afterwards.
            </Paragraph>
            <Paragraph>
              <Text strong>Strategy preset</Text> determines which indicators start enabled:
            </Paragraph>
            <ul>
              <li>
                <Text strong>Mean Reversion</Text> – emphasises buying temporary dips with RSI oversold signals and EMA crossovers.
              </li>
              <li>
                <Text strong>Momentum</Text> – focuses on trend continuation using MACD, OBV, ADX, EMA and the stochastic oscillator.
              </li>
              <li>
                <Text strong>Multifactor</Text> – enables every indicator so you can combine filters for confirmation.
              </li>
            </ul>
            <Paragraph>
              <Text strong>Backtest Range</Text> sets the start and end dates for the analysis. The window must sit between 1 January 2020 and today and may span at most five calendar years. Adjust the period to focus on market regimes or specific events.
            </Paragraph>
          </>
        );
      case "execution":
        return (
          <>
            <Paragraph>
              Execution settings control trade sizing, costs, and exit rules. These choices influence cash usage and the length of each simulated position.
            </Paragraph>
            <ul>
              <li>
                <Text strong>Initial Capital</Text> – starting account value in US dollars; all returns and position sizes are scaled from this figure.
              </li>
              <li>
                <Text strong>Fee (bps)</Text> – round-trip trading cost expressed in basis points (10 bps = 0.10%) applied on both entries and exits.
              </li>
              <li>
                <Text strong>Hold Days</Text> – maximum number of business days to keep a trade open before forcing an exit; it should not exceed the Max Horizon configured in Signal Rules.
              </li>
              <li>
                <Text strong>Stop Loss (%)</Text> – optional downside guard; the trade closes once the loss reaches this percentage.
              </li>
              <li>
                <Text strong>Take Profit (%)</Text> – optional upside target; lock in gains by exiting after this percentage return. Leave both stop and target blank to disable them.
              </li>
            </ul>
          </>
        );
      case "rsi":
        return (
          <>
            <Paragraph>
              The Relative Strength Index (RSI) measures how quickly prices rise versus fall. It oscillates between 0 and 100 and is widely used to spot stretched conditions.
            </Paragraph>
            <ul>
              <li>
                <Text strong>Enable RSI</Text> – turn the RSI rule on or off when combining indicators.
              </li>
              <li>
                <Text strong>RSI Lookback</Text> – number of days considered when computing RSI; shorter windows react faster but can be noisy.
              </li>
              <li>
                <Text strong>RSI Mode</Text> – choose <em>Oversold</em> to buy when RSI falls below the threshold or <em>Overbought</em> to sell/short when it rises above the threshold.
              </li>
              <li>
                <Text strong>RSI Threshold</Text> – trigger level between 0 and 100. Lower values fire earlier in oversold mode; higher values fire earlier in overbought mode.
              </li>
            </ul>
          </>
        );
      case "macd":
        return (
          <>
            <Paragraph>
              Moving Average Convergence Divergence (MACD) compares fast and slow exponential moving averages to highlight momentum shifts.
            </Paragraph>
            <ul>
              <li>
                <Text strong>Enable MACD</Text> – include MACD in the signal vote.
              </li>
              <li>
                <Text strong>Fast / Slow</Text> – spans for the short-term and long-term EMAs. Increasing the spans smooths the indicator but reacts more slowly.
              </li>
              <li>
                <Text strong>Signal</Text> – smoothing window for the MACD line used in crossover rules.
              </li>
              <li>
                <Text strong>MACD Rule</Text> – either require the MACD line to cross above its signal line or simply be positive, which favours persistent up-trends.
              </li>
            </ul>
          </>
        );
      case "obv":
        return (
          <>
            <Paragraph>
              On-Balance Volume (OBV) accumulates volume on up days and subtracts it on down days to confirm whether price moves are supported by participation.
            </Paragraph>
            <ul>
              <li>
                <Text strong>Enable OBV</Text> – include the volume confirmation rule.
              </li>
              <li>
                <Text strong>OBV Rule</Text> – choose between looking for OBV to cross above its moving average (signals fresh accumulation) or simply turn positive.
              </li>
            </ul>
          </>
        );
      case "ema":
        return (
          <>
            <Paragraph>
              The EMA Cross strategy compares short and long exponential moving averages to capture trend direction changes.
            </Paragraph>
            <ul>
              <li>
                <Text strong>Enable EMA Cross</Text> – activate or deactivate this trend filter.
              </li>
              <li>
                <Text strong>Short</Text> – period for the fast EMA. Smaller numbers hug price closely and react quickly.
              </li>
              <li>
                <Text strong>Long</Text> – period for the slow EMA. Larger spans smooth noise and focus on broader trends.
              </li>
            </ul>
          </>
        );
      case "adx":
        return (
          <>
            <Paragraph>
              Average Directional Index (ADX) quantifies trend strength without regard to direction. Higher values imply a stronger, more directional market.
            </Paragraph>
            <ul>
              <li>
                <Text strong>Enable ADX</Text> – include the trend-strength filter in the signal mix.
              </li>
              <li>
                <Text strong>Lookback</Text> – number of days used to compute ADX; longer windows smooth the reading.
              </li>
              <li>
                <Text strong>Min ADX</Text> – minimum strength required before signals are considered valid, helping you skip flat markets.
              </li>
            </ul>
          </>
        );
      case "aroon":
        return (
          <>
            <Paragraph>
              The Aroon indicator tracks how recently highs and lows occurred. It helps detect emerging uptrends and fading momentum.
            </Paragraph>
            <ul>
              <li>
                <Text strong>Enable Aroon</Text> – add the Aroon confirmation step.
              </li>
              <li>
                <Text strong>Lookback</Text> – days considered when evaluating recent highs and lows.
              </li>
              <li>
                <Text strong>Aroon Up / Aroon Down</Text> – thresholds (0-100). Higher Aroon Up demands fresher highs; lower Aroon Down flags weaker down-momentum.
              </li>
            </ul>
          </>
        );
      case "stoch":
        return (
          <>
            <Paragraph>
              The stochastic oscillator compares the latest close with the recent trading range to highlight momentum swings.
            </Paragraph>
            <ul>
              <li>
                <Text strong>Enable Stochastic</Text> – include the oscillator in the signal vote.
              </li>
              <li>
                <Text strong>%K</Text> – primary lookback window; shorter spans react quicker.
              </li>
              <li>
                <Text strong>%D</Text> – smoothing period applied to %K for crossover signals.
              </li>
              <li>
                <Text strong>Threshold</Text> – boundary for oversold/overbought checks when using zone-based rules.
              </li>
              <li>
                <Text strong>Rule</Text> – choose crossovers of %K and %D or focus on oversold/overbought extremes.
              </li>
            </ul>
          </>
        );
      case "signals":
        return (
          <>
            <Paragraph>
              Signal rules define how indicator votes combine into trades and which horizons the backtest evaluates.
            </Paragraph>
            <ul>
              <li>
                <Text strong>Combination Policy</Text> – “Any” fires when one indicator is true, “All” requires unanimous agreement, and “At least k” lets you set the minimum number of agreeing indicators.
              </li>
              <li>
                <Text strong>k</Text> – only used with the “At least k” policy; enter how many indicators must agree.
              </li>
              <li>
                <Text strong>Max Horizon (days)</Text> – longest forward return that will be evaluated. Keep hold days in the Execution section less than or equal to this value.
              </li>
              <li>
                <Text strong>Histogram Horizon (days)</Text> – selects which forward return horizon populates the Return Distribution chart.
              </li>
            </ul>
            <Paragraph>
              Use these settings to balance signal frequency versus confidence and to align trade exits with the analytics you care about.
            </Paragraph>
          </>
        );
      case "universe":
        return (
          <>
            <Paragraph>
              Universe filters control which securities are eligible before any indicators are applied. Refining the universe ensures the strategy focuses on comparable companies.
            </Paragraph>
            <ul>
              <li>
                <Text strong>Sector</Text> – choose one or more industries; leave empty to keep the entire benchmark universe.
              </li>
              <li>
                <Text strong>Market Cap Min / Max</Text> – filter by company size using US dollar values. Set only one bound to create a minimum or maximum constraint.
              </li>
              <li>
                <Text strong>Exclude Tickers</Text> – manually remove individual symbols by typing their ticker codes.
              </li>
            </ul>
          </>
=======
          <Paragraph>
            Strategy presets simply pre-fill indicator toggles. “Mean Reversion” focuses on RSI and EMA crossovers, “Momentum”
            enables MACD / OBV / Stochastic, and “Multifactor” activates every indicator so you can fine-tune thresholds
            yourself. You may adjust any setting after choosing a preset.
          </Paragraph>
        );
      case "execution":
        return (
          <Paragraph>
            Hold days determine how long each trade remains open before the platform forces an exit. Stop-loss and take-profit
            inputs apply percentage limits to every trade, while fees (basis points) deduct costs on both entry and exit.
            Adjust these controls to mirror your real-world trading friction.
          </Paragraph>
>>>>>>> 4aa50aaa
        );
      // Add cases for other info contents like "rsi", "macd", etc.
      default:
        return null;
    }
  };

  const renderInfoBox = (key: InfoModalKey) => {
    if (!isInfoOpen(key)) return null;
    return (
      <div
        style={{
          background: "#eef2ff",
          border: "1px solid #d4dcff",
          borderRadius: 8,
          padding: "12px 16px",
          marginBottom: 16,
        }}
      >
        <div
          style={{
            display: "flex",
            alignItems: "flex-start",
            gap: 12,
          }}
        >
          <div style={{ flex: 1, fontSize: 13, color: "#1f2937" }}>{renderInfoContent(key)}</div>
          <Button
            type="text"
            size="small"
            icon={<CloseOutlined />}
            aria-label="Close description"
            onClick={() => closeInfo(key)}
          />
        </div>
      </div>
    );
  };

  return (
    <>
      <Form
        form={form}
        layout="vertical"
        onFinish={onSubmit}
        // Initial values and other content here
      >
        <Card title="Strategy" size="small" bordered={false} style={{ marginBottom: 16 }}>
          <Space style={{ marginBottom: 12 }}>
            <Button type="link" size="small" onClick={() => toggleInfo("strategy")}>
<<<<<<< HEAD
              Describe Strategy
            </Button>
            <Button type="link" size="small" onClick={() => toggleInfo("execution")}>
              Describe Execution
            </Button>
          </Space>
          {renderInfoBox("strategy")}
          <Form.Item
            name="strategy"
            label="Strategy"
            rules={[{ required: true }]}
          >
            <Select
              onChange={handleStrategyChange}
              options={[
                { label: "Mean Reversion", value: "mean_reversion" },
                { label: "Momentum", value: "momentum" },
                { label: "Multifactor", value: "multifactor" },
              ]}
            />
          </Form.Item>
          <Form.Item
            name="date"
            label="Backtest Range"
            rules={[{ required: true }]}
          >
            <RangePicker allowClear={false} style={{ width: "100%" }} disabledDate={disabledDate} />
          </Form.Item>
          {renderInfoBox("execution")}
          <Form.Item
            label="Initial Capital"
            name="capital"
          >
            <InputNumber min={0} style={{ width: "100%" }} prefix="$" />
          </Form.Item>
          <Space size={12} style={{ width: "100%" }}>
            <Form.Item
              label="Fee (bps)"
              name="fee_bps"
              style={{ flex: 1 }}
            >
              <InputNumber min={0} max={100} style={{ width: "100%" }} />
            </Form.Item>
            <Form.Item
              label="Hold Days"
              name="hold_days"
              style={{ flex: 1 }}
            >
              <InputNumber min={1} max={10} style={{ width: "100%" }} />
            </Form.Item>
          </Space>
          <Space size={12} style={{ width: "100%" }}>
            <Form.Item
              label="Stop Loss (%)"
              name="stop_loss_pct"
              style={{ flex: 1 }}
            >
              <InputNumber min={0} max={100} style={{ width: "100%" }} placeholder="Optional" />
            </Form.Item>
            <Form.Item
              label="Take Profit (%)"
              name="take_profit_pct"
              style={{ flex: 1 }}
            >
              <InputNumber min={0} max={200} style={{ width: "100%" }} placeholder="Optional" />
            </Form.Item>
=======
              {expandedInfo === "strategy" ? "Hide Strategy Guide" : "Describe Strategy"}
            </Button>
>>>>>>> 4aa50aaa
          </Space>
          {expandedInfo === "strategy" && <div style={infoPanelStyle}>{renderInfoContent("strategy")}</div>}
        </Card>

<<<<<<< HEAD
        <Card title="Indicators" size="small" bordered={false} style={{ marginBottom: 16 }}>
          <Space direction="vertical" size={24} style={{ width: "100%" }}>
            <div>
              <div style={{ display: "flex", alignItems: "center", justifyContent: "space-between", marginBottom: 8 }}>
                <Text strong>Relative Strength Index (RSI)</Text>
                <Button type="link" size="small" onClick={() => toggleInfo("rsi")}>
                  Describe
                </Button>
              </div>
              {renderInfoBox("rsi")}
              
              <Form.Item
                label="Enable RSI"
                name="enable_rsi"
                valuePropName="checked"
                style={{ marginBottom: 12 }}
              >
                <Switch />
              </Form.Item>
              <Form.Item
                label="RSI Lookback"
                name="rsi_n"
                style={{ marginBottom: 12 }}
              >
                <InputNumber min={2} max={100} style={{ width: "100%" }} disabled={!enableRsi} />
              </Form.Item>
              <Form.Item
                label="RSI Mode"
                name={["rsi_rule", "mode"]}
                style={{ marginBottom: 12 }}
              >
                <Select
                  options={[
                    { label: "Oversold (<= threshold)", value: "oversold" },
                    { label: "Overbought (>= threshold)", value: "overbought" },
                  ]}
                  disabled={!enableRsi}
                />
              </Form.Item>
              <Form.Item
                label="RSI Threshold (0-100)"
                name={["rsi_rule", "threshold"]}
              >
                <Slider min={0} max={100} step={1} disabled={!enableRsi} />
              </Form.Item>
            </div>

            <div>
              <div style={{ display: "flex", alignItems: "center", justifyContent: "space-between", marginBottom: 8 }}>
                <Text strong>Moving Average Convergence Divergence (MACD)</Text>
                <Button type="link" size="small" onClick={() => toggleInfo("macd")}>
                  Describe
                </Button>
              </div>
              {renderInfoBox("macd")}
              
              <Form.Item
                label="Enable MACD"
                name="use_macd"
                valuePropName="checked"
                style={{ marginBottom: 12 }}
              >
                <Switch />
              </Form.Item>
              <Space style={{ width: "100%", marginBottom: 12 }} size={12}>
                <Form.Item
                  label="Fast"
                  name="macd_fast"
                  style={{ flex: 1, marginBottom: 0 }}
                >
                  <InputNumber min={1} max={20} style={{ width: "100%" }} disabled={!useMacd} />
                </Form.Item>
                <Form.Item
                  label="Slow"
                  name="macd_slow"
                  style={{ flex: 1, marginBottom: 0 }}
                >
                  <InputNumber min={1} max={40} style={{ width: "100%" }} disabled={!useMacd} />
                </Form.Item>
                <Form.Item
                  label="Signal"
                  name="macd_signal"
                  style={{ flex: 1, marginBottom: 0 }}
                >
                  <InputNumber min={1} max={20} style={{ width: "100%" }} disabled={!useMacd} />
                </Form.Item>
              </Space>
              <Form.Item
                label="MACD Rule"
                name="macd_rule"
              >
                <Select
                  options={[
                    { label: "Signal Crossover", value: "signal" },
                    { label: "MACD > 0", value: "positive" },
                  ]}
                  disabled={!useMacd}
                />
              </Form.Item>
            </div>

            <div>
              <div style={{ display: "flex", alignItems: "center", justifyContent: "space-between", marginBottom: 8 }}>
                <Text strong>On-Balance Volume (OBV)</Text>
                <Button type="link" size="small" onClick={() => toggleInfo("obv")}>
                  Describe
                </Button>
              </div>
              {renderInfoBox("obv")}
              
              <Form.Item
                label="Enable OBV"
                name="use_obv"
                valuePropName="checked"
                style={{ marginBottom: 12 }}
              >
                <Switch />
              </Form.Item>
              <Form.Item
                label="OBV Rule"
                name="obv_rule"
              >
                <Select
                  options={[
                    { label: "OBV crosses above its moving average", value: "rise" },
                    { label: "OBV turns positive", value: "positive" },
                  ]}
                  disabled={!useObv}
                />
              </Form.Item>
            </div>

            <div>
              <div style={{ display: "flex", alignItems: "center", justifyContent: "space-between", marginBottom: 8 }}>
                <Text strong>Exponential Moving Average Cross (EMA)</Text>
                <Button type="link" size="small" onClick={() => toggleInfo("ema")}>
                  Describe
                </Button>
              </div>
              {renderInfoBox("ema")}
              
              <Form.Item
                label="Enable EMA Cross"
                name="use_ema"
                valuePropName="checked"
                style={{ marginBottom: 12 }}
              >
                <Switch />
              </Form.Item>
              <Space style={{ width: "100%" }} size={12}>
                <Form.Item
                  label="Short"
                  name="ema_short"
                  style={{ flex: 1, marginBottom: 0 }}
                >
                  <InputNumber min={2} max={50} style={{ width: "100%" }} disabled={!useEma} />
                </Form.Item>
                <Form.Item
                  label="Long"
                  name="ema_long"
                  style={{ flex: 1, marginBottom: 0 }}
                >
                  <InputNumber min={5} max={200} style={{ width: "100%" }} disabled={!useEma} />
                </Form.Item>
              </Space>
            </div>

            <div>
              <div style={{ display: "flex", alignItems: "center", justifyContent: "space-between", marginBottom: 8 }}>
                <Text strong>Average Directional Index (ADX)</Text>
                <Button type="link" size="small" onClick={() => toggleInfo("adx")}>
                  Describe
                </Button>
              </div>
              {renderInfoBox("adx")}
              
              <Form.Item
                label="Enable ADX"
                name="use_adx"
                valuePropName="checked"
                style={{ marginBottom: 12 }}
              >
                <Switch />
              </Form.Item>
              <Space style={{ width: "100%" }} size={12}>
                <Form.Item
                  label="Lookback"
                  name="adx_n"
                  style={{ flex: 1, marginBottom: 0 }}
                >
                  <InputNumber min={5} max={50} style={{ width: "100%" }} disabled={!useAdx} />
                </Form.Item>
                <Form.Item
                  label="Min ADX"
                  name="adx_min"
                  style={{ flex: 1, marginBottom: 0 }}
                >
                  <InputNumber min={5} max={60} style={{ width: "100%" }} disabled={!useAdx} />
                </Form.Item>
              </Space>
            </div>

            <div>
              <div style={{ display: "flex", alignItems: "center", justifyContent: "space-between", marginBottom: 8 }}>
                <Text strong>Aroon Oscillator</Text>
                <Button type="link" size="small" onClick={() => toggleInfo("aroon")}>
                  Describe
                </Button>
              </div>
              {renderInfoBox("aroon")}
              
              <Form.Item
                label="Enable Aroon"
                name="use_aroon"
                valuePropName="checked"
                style={{ marginBottom: 12 }}
              >
                <Switch />
              </Form.Item>
              <Space style={{ width: "100%" }} size={12}>
                <Form.Item
                  label="Lookback"
                  name="aroon_n"
                  style={{ flex: 1, marginBottom: 0 }}
                >
                  <InputNumber min={5} max={50} style={{ width: "100%" }} disabled={!useAroon} />
                </Form.Item>
                <Form.Item
                  label="Aroon Up"
                  name="aroon_up"
                  style={{ flex: 1, marginBottom: 0 }}
                >
                  <InputNumber min={0} max={100} style={{ width: "100%" }} disabled={!useAroon} />
                </Form.Item>
                <Form.Item
                  label="Aroon Down"
                  name="aroon_down"
                  style={{ flex: 1, marginBottom: 0 }}
                >
                  <InputNumber min={0} max={100} style={{ width: "100%" }} disabled={!useAroon} />
                </Form.Item>
              </Space>
            </div>

            <div>
              <div style={{ display: "flex", alignItems: "center", justifyContent: "space-between", marginBottom: 8 }}>
                <Text strong>Stochastic Oscillator</Text>
                <Button type="link" size="small" onClick={() => toggleInfo("stoch")}>
                  Describe
                </Button>
              </div>
              {renderInfoBox("stoch")}
              
              <Form.Item
                label="Enable Stochastic"
                name="use_stoch"
                valuePropName="checked"
                style={{ marginBottom: 12 }}
              >
                <Switch />
              </Form.Item>
              <Space style={{ width: "100%", marginBottom: 12 }} size={12}>
                <Form.Item
                  label="%K"
                  name="stoch_k"
                  style={{ flex: 1, marginBottom: 0 }}
                >
                  <InputNumber min={5} max={50} style={{ width: "100%" }} disabled={!useStoch} />
                </Form.Item>
                <Form.Item
                  label="%D"
                  name="stoch_d"
                  style={{ flex: 1, marginBottom: 0 }}
                >
                  <InputNumber min={1} max={20} style={{ width: "100%" }} disabled={!useStoch} />
                </Form.Item>
                <Form.Item
                  label="Threshold"
                  name="stoch_threshold"
                  style={{ flex: 1, marginBottom: 0 }}
                >
                  <InputNumber min={1} max={50} style={{ width: "100%" }} disabled={!useStoch} />
                </Form.Item>
              </Space>
              <Form.Item
                label="Rule"
                name="stoch_rule"
              >
                <Select
                  options={[
                    { label: "Signal crossover", value: "signal" },
                    { label: "Oversold", value: "oversold" },
                    { label: "Overbought", value: "overbought" },
                  ]}
                  disabled={!useStoch}
                />
              </Form.Item>
            </div>
          </Space>
        </Card>

        <Card title="Universe Filters" size="small" bordered={false} style={{ marginBottom: 16 }}>
          <div style={{ display: "flex", justifyContent: "flex-end", marginBottom: 8 }}>
            <Button type="link" size="small" onClick={() => toggleInfo("universe")}>
              Describe
            </Button>
          </div>
          {renderInfoBox("universe")}
          <Form.Item label="Sector" name={["filters", "sectors"]} extra="Pick industries to include.">
            <Select mode="multiple" allowClear options={sectorOptions} />
          </Form.Item>
          <Form.Item label="Market Cap Min ($)" name={["filters", "mcap_min"]} extra="Smallest allowed market capitalization.">
            <InputNumber min={0} style={{ width: "100%" }} />
          </Form.Item>
          <Form.Item label="Market Cap Max ($)" name={["filters", "mcap_max"]} extra="Largest allowed market capitalization.">
            <InputNumber min={0} style={{ width: "100%" }} />
          </Form.Item>
          <Form.Item
            label="Exclude Tickers"
            name={["filters", "exclude_tickers"]}
            extra="Remove specific symbols (comma or space separated)."
          >
            <Select mode="tags" tokenSeparators={[",", " "]} placeholder="e.g. TSLA, NVDA" />
          </Form.Item>
        </Card>

        <Card title="Signal Rules" size="small" bordered={false} style={{ marginBottom: 16 }}>
          <div style={{ display: "flex", justifyContent: "flex-end", marginBottom: 8 }}>
            <Button type="link" size="small" onClick={() => toggleInfo("signals")}>
              Describe
            </Button>
          </div>
          {renderInfoBox("signals")}
          
          <Form.Item
            label="Combination Policy"
            name="policy"
          >
            <Select
              options={[
                { label: "Any", value: "any" },
                { label: "All", value: "all" },
                { label: "At least k", value: "atleast_k" },
              ]}
            />
          </Form.Item>
          <Form.Item
            label="k"
            name="k"
          >
            <InputNumber min={1} max={7} style={{ width: "100%" }} />
          </Form.Item>
          <Form.Item
            label="Max Horizon (days)"
            name="max_horizon"
          >
            <InputNumber min={1} max={10} style={{ width: "100%" }} />
          </Form.Item>
          <Form.Item
            label="Histogram Horizon (days)"
            name="hist_horizon"
          >
            <InputNumber min={1} max={10} style={{ width: "100%" }} />
          </Form.Item>
        </Card>

        <Space style={{ width: "100%", justifyContent: "space-between", marginBottom: 24 }}>
          <Space>
            <Button type="primary" htmlType="submit" loading={loading}>
              Run Backtest
            </Button>
            <Button onClick={handleReset}>Reset</Button>
          </Space>
          <Button onClick={handleSavePreset}>Save Preset</Button>
        </Space>
      </Form>

=======
        {/* Add other sections similarly with expandedInfo logic */}
        
        <Modal
          open={expandedInfo !== null}
          onCancel={() => setExpandedInfo(null)}
          footer={null}
          title={expandedInfo ? INFO_TITLES[expandedInfo] : undefined}
          width={720}
          destroyOnClose
        >
          {expandedInfo ? renderInfoContent(expandedInfo) : null}
        </Modal>
      </Form>
>>>>>>> 4aa50aaa
    </>
  );
};

export default SidebarForm;<|MERGE_RESOLUTION|>--- conflicted
+++ resolved
@@ -1,8 +1,4 @@
-<<<<<<< HEAD
-import { ReactNode, useCallback, useEffect, useMemo, useState } from "react";
-=======
 import { CSSProperties, ReactNode, useCallback, useEffect, useMemo, useState } from "react";
->>>>>>> 4aa50aaa
 import {
   Button,
   Card,
@@ -30,10 +26,6 @@
 const LOOKBACK_YEARS = 5;
 
 type IndicatorKey = "rsi" | "macd" | "obv" | "ema" | "adx" | "aroon" | "stoch" | "signals";
-<<<<<<< HEAD
-
-type InfoModalKey = IndicatorKey | "strategy" | "execution" | "universe";
-=======
 type InfoModalKey = IndicatorKey | "strategy" | "execution" | "universe";
 
 const INFO_TITLES: Record<InfoModalKey, string> = {
@@ -49,7 +41,7 @@
   signals: "Signal Combination Rules",
   universe: "Universe Filters",
 };
->>>>>>> 4aa50aaa
+
 
 interface SidebarFormProps {
   loading: boolean;
@@ -105,15 +97,16 @@
 const SidebarForm = ({ loading, onSubmit }: SidebarFormProps) => {
   const [form] = Form.useForm();
   const [meta, setMeta] = useState<UniverseMeta>({ sectors: [], mcap_buckets: [] });
-<<<<<<< HEAD
-  const [openInfo, setOpenInfo] = useState<Partial<Record<InfoModalKey, boolean>>>({});
-=======
-  const [expandedInfo, setExpandedInfo] = useState<null | InfoModalKey>(null);
-
-  const toggleInfo = (key: InfoModalKey) => {
-    setExpandedInfo((prev) => (prev === key ? null : key));
-  };
->>>>>>> 4aa50aaa
+const [expandedInfo, setExpandedInfo] = useState<null | InfoModalKey>(null);
+const [openInfo, setOpenInfo] = useState<Partial<Record<InfoModalKey, boolean>>>({});
+
+const toggleInfo = (key: InfoModalKey) => {
+  setExpandedInfo((prev) => (prev === key ? null : key));
+  setOpenInfo((prev) => ({
+    ...prev,
+    [key]: prev[key] !== true, // Toggle the specific key state
+  }));
+};
 
   useEffect(() => {
     const fetchMeta = async () => {
@@ -127,210 +120,208 @@
     fetchMeta();
   }, []);
 
-<<<<<<< HEAD
-  useEffect(() => {
-    const preset = localStorage.getItem(DEFAULT_PRESET_KEY);
-    if (preset) {
-      try {
-        const parsed = JSON.parse(preset);
-        form.setFieldsValue(parsed);
-      } catch (error) {
-        console.warn("Invalid preset in storage", error);
+useEffect(() => {
+  const preset = localStorage.getItem(DEFAULT_PRESET_KEY);
+  if (preset) {
+    try {
+      const parsed = JSON.parse(preset);
+      form.setFieldsValue(parsed);
+    } catch (error) {
+      console.warn("Invalid preset in storage", error);
+    }
+  }
+}, [form]);
+
+const sectorOptions = useMemo(
+  () => meta.sectors.map((label) => ({ label, value: label })),
+  [meta.sectors]
+);
+
+const today = dayjs();
+const earliestAllowed = getEarliestAllowed();
+const defaultStart = (() => {
+  const oneYearAgo = today.subtract(1, "year");
+  return oneYearAgo.isBefore(earliestAllowed) ? earliestAllowed : oneYearAgo;
+})();
+
+const disabledDate = useCallback((current: Dayjs | null) => {
+  if (!current) return false;
+  const upperBound = dayjs().endOf("day");
+  if (current.isAfter(upperBound)) return true;
+  return current.isBefore(earliestAllowed);
+}, [earliestAllowed]);
+
+const handleReset = () => {
+  form.resetFields();
+};
+
+const handleSavePreset = () => {
+  const values = form.getFieldsValue();
+  localStorage.setItem(DEFAULT_PRESET_KEY, JSON.stringify(values));
+  message.success("Preset saved locally");
+};
+
+const handleStrategyChange = (value: string) => {
+  const preset = strategyPresets[value];
+  if (preset) {
+    form.setFieldsValue(preset);
+  }
+};
+
+const toggleInfo = (key: InfoModalKey) => {
+  setOpenInfo((prev) => ({ ...prev, [key]: !prev[key] }));
+};
+
+const closeInfo = (key: InfoModalKey) => {
+  setOpenInfo((prev) => ({ ...prev, [key]: false }));
+};
+
+const isInfoOpen = (key: InfoModalKey) => Boolean(openInfo[key]);
+
+const maxHorizon = Form.useWatch("max_horizon", form);
+useEffect(() => {
+  if (!maxHorizon) return;
+  const currentHold = form.getFieldValue("hold_days");
+  const currentHist = form.getFieldValue("hist_horizon");
+  const next: Record<string, number> = {};
+  if (currentHold && currentHold > maxHorizon) {
+    next.hold_days = maxHorizon;
+  }
+  if (currentHist && currentHist > maxHorizon) {
+    next.hist_horizon = maxHorizon;
+  }
+  if (Object.keys(next).length) {
+    form.setFieldsValue(next);
+  }
+}, [maxHorizon, form]);
+
+const enableRsi = Form.useWatch("enable_rsi", form) ?? true;
+const useMacd = Form.useWatch("use_macd", form) ?? false;
+const useObv = Form.useWatch("use_obv", form) ?? false;
+const useEma = Form.useWatch("use_ema", form) ?? false;
+const useAdx = Form.useWatch("use_adx", form) ?? false;
+const useAroon = Form.useWatch("use_aroon", form) ?? false;
+const useStoch = Form.useWatch("use_stoch", form) ?? false;
+
+const submit = async (values: any) => {
+  const [start, end] = values.date as [Dayjs, Dayjs];
+  const baseFilters = values.filters || {};
+  const exclude = (baseFilters.exclude_tickers || [])
+    .map((t: string) => t.toUpperCase().trim())
+    .filter(Boolean);
+  const filters: Filters = {
+    sectors: baseFilters.sectors,
+    mcap_min: baseFilters.mcap_min,
+    mcap_max: baseFilters.mcap_max,
+    exclude_tickers: exclude.length ? exclude : undefined,
+  };
+  const hasFilters = Boolean(
+    (filters.sectors && filters.sectors.length) ||
+      filters.mcap_min !== undefined ||
+      filters.mcap_max !== undefined ||
+      (filters.exclude_tickers && filters.exclude_tickers.length)
+  );
+
+  const stopLossInput = values.stop_loss_pct;
+  const takeProfitInput = values.take_profit_pct;
+  const stopLoss = stopLossInput !== undefined && stopLossInput !== null ? stopLossInput / 100 : undefined;
+  const takeProfit = takeProfitInput !== undefined && takeProfitInput !== null ? takeProfitInput / 100 : undefined;
+
+  const indicatorsPayload: Record<string, any> = {
+    policy: values.policy,
+    atleast_k: values.k,
+    max_horizon: values.max_horizon,
+    hist_horizon: values.hist_horizon,
+    hold_days: values.hold_days,
+    stop_loss_pct: stopLoss,
+    take_profit_pct: takeProfit,
+  };
+
+  indicatorsPayload.rsi = enableRsi
+    ? {
+        use: true,
+        n: values.rsi_n,
+        rule: values.rsi_rule.mode,
+        oversold: values.rsi_rule.mode === "oversold" ? values.rsi_rule.threshold : undefined,
+        overbought: values.rsi_rule.mode === "overbought" ? values.rsi_rule.threshold : undefined,
       }
-    }
-  }, [form]);
-
-  const sectorOptions = useMemo(
-    () => meta.sectors.map((label) => ({ label, value: label })),
-    [meta.sectors]
-  );
-
-  const today = dayjs();
-  const earliestAllowed = getEarliestAllowed();
-  const defaultStart = (() => {
-    const oneYearAgo = today.subtract(1, "year");
-    return oneYearAgo.isBefore(earliestAllowed) ? earliestAllowed : oneYearAgo;
-  })();
-
-  const disabledDate = useCallback((current: Dayjs | null) => {
-    if (!current) return false;
-    const upperBound = dayjs().endOf("day");
-    if (current.isAfter(upperBound)) return true;
-    return current.isBefore(earliestAllowed);
-  }, [earliestAllowed]);
-
-  const handleReset = () => {
-    form.resetFields();
+    : { use: false };
+
+  indicatorsPayload.macd = useMacd
+    ? {
+        use: true,
+        fast: values.macd_fast,
+        slow: values.macd_slow,
+        signal: values.macd_signal,
+        rule: values.macd_rule,
+      }
+    : { use: false };
+
+  indicatorsPayload.obv = useObv
+    ? {
+        use: true,
+        rule: values.obv_rule,
+      }
+    : { use: false };
+
+  indicatorsPayload.ema = useEma
+    ? {
+        use: true,
+        short: values.ema_short,
+        long: values.ema_long,
+      }
+    : { use: false };
+
+  indicatorsPayload.adx = useAdx
+    ? {
+        use: true,
+        n: values.adx_n,
+        min: values.adx_min,
+      }
+    : { use: false };
+
+  indicatorsPayload.aroon = useAroon
+    ? {
+        use: true,
+        n: values.aroon_n,
+        up: values.aroon_up,
+        down: values.aroon_down,
+      }
+    : { use: false };
+
+  indicatorsPayload.stoch = useStoch
+    ? {
+        use: true,
+        k: values.stoch_k,
+        d: values.stoch_d,
+        rule: values.stoch_rule,
+        threshold: values.stoch_threshold,
+      }
+    : { use: false };
+
+  const payload: BacktestRequest = {
+    strategy: values.strategy,
+    start: start.format("YYYY-MM-DD"),
+    end: end.format("YYYY-MM-DD"),
+    indicators: indicatorsPayload,
+    rsi_rule: enableRsi ? (values.rsi_rule as RSIRule) : undefined,
+    filters: hasFilters ? filters : undefined,
+    capital: values.capital,
+    fee_bps: values.fee_bps,
+    hold_days: values.hold_days,
+    stop_loss_pct: stopLoss,
+    take_profit_pct: takeProfit,
   };
 
-  const handleSavePreset = () => {
-    const values = form.getFieldsValue();
-    localStorage.setItem(DEFAULT_PRESET_KEY, JSON.stringify(values));
-    message.success("Preset saved locally");
-  };
-
-  const handleStrategyChange = (value: string) => {
-    const preset = strategyPresets[value];
-    if (preset) {
-      form.setFieldsValue(preset);
-    }
-  };
-
-  const toggleInfo = (key: InfoModalKey) => {
-    setOpenInfo((prev) => ({ ...prev, [key]: !prev[key] }));
-  };
-
-  const closeInfo = (key: InfoModalKey) => {
-    setOpenInfo((prev) => ({ ...prev, [key]: false }));
-  };
-
-  const isInfoOpen = (key: InfoModalKey) => Boolean(openInfo[key]);
-
-  const maxHorizon = Form.useWatch("max_horizon", form);
-  useEffect(() => {
-    if (!maxHorizon) return;
-    const currentHold = form.getFieldValue("hold_days");
-    const currentHist = form.getFieldValue("hist_horizon");
-    const next: Record<string, number> = {};
-    if (currentHold && currentHold > maxHorizon) {
-      next.hold_days = maxHorizon;
-    }
-    if (currentHist && currentHist > maxHorizon) {
-      next.hist_horizon = maxHorizon;
-    }
-    if (Object.keys(next).length) {
-      form.setFieldsValue(next);
-    }
-  }, [maxHorizon, form]);
-
-  const enableRsi = Form.useWatch("enable_rsi", form) ?? true;
-  const useMacd = Form.useWatch("use_macd", form) ?? false;
-  const useObv = Form.useWatch("use_obv", form) ?? false;
-  const useEma = Form.useWatch("use_ema", form) ?? false;
-  const useAdx = Form.useWatch("use_adx", form) ?? false;
-  const useAroon = Form.useWatch("use_aroon", form) ?? false;
-  const useStoch = Form.useWatch("use_stoch", form) ?? false;
-
-  const submit = async (values: any) => {
-    const [start, end] = values.date as [Dayjs, Dayjs];
-    const baseFilters = values.filters || {};
-    const exclude = (baseFilters.exclude_tickers || [])
-      .map((t: string) => t.toUpperCase().trim())
-      .filter(Boolean);
-    const filters: Filters = {
-      sectors: baseFilters.sectors,
-      mcap_min: baseFilters.mcap_min,
-      mcap_max: baseFilters.mcap_max,
-      exclude_tickers: exclude.length ? exclude : undefined,
-    };
-    const hasFilters = Boolean(
-      (filters.sectors && filters.sectors.length) ||
-        filters.mcap_min !== undefined ||
-        filters.mcap_max !== undefined ||
-        (filters.exclude_tickers && filters.exclude_tickers.length)
-    );
-
-    const stopLossInput = values.stop_loss_pct;
-    const takeProfitInput = values.take_profit_pct;
-    const stopLoss = stopLossInput !== undefined && stopLossInput !== null ? stopLossInput / 100 : undefined;
-    const takeProfit = takeProfitInput !== undefined && takeProfitInput !== null ? takeProfitInput / 100 : undefined;
-
-    const indicatorsPayload: Record<string, any> = {
-      policy: values.policy,
-      atleast_k: values.k,
-      max_horizon: values.max_horizon,
-      hist_horizon: values.hist_horizon,
-      hold_days: values.hold_days,
-      stop_loss_pct: stopLoss,
-      take_profit_pct: takeProfit,
-    };
-
-    indicatorsPayload.rsi = enableRsi
-      ? {
-          use: true,
-          n: values.rsi_n,
-          rule: values.rsi_rule.mode,
-          oversold: values.rsi_rule.mode === "oversold" ? values.rsi_rule.threshold : undefined,
-          overbought: values.rsi_rule.mode === "overbought" ? values.rsi_rule.threshold : undefined,
-        }
-      : { use: false };
-
-    indicatorsPayload.macd = useMacd
-      ? {
-          use: true,
-          fast: values.macd_fast,
-          slow: values.macd_slow,
-          signal: values.macd_signal,
-          rule: values.macd_rule,
-        }
-      : { use: false };
-
-    indicatorsPayload.obv = useObv
-      ? {
-          use: true,
-          rule: values.obv_rule,
-        }
-      : { use: false };
-
-    indicatorsPayload.ema = useEma
-      ? {
-          use: true,
-          short: values.ema_short,
-          long: values.ema_long,
-        }
-      : { use: false };
-
-    indicatorsPayload.adx = useAdx
-      ? {
-          use: true,
-          n: values.adx_n,
-          min: values.adx_min,
-        }
-      : { use: false };
-
-    indicatorsPayload.aroon = useAroon
-      ? {
-          use: true,
-          n: values.aroon_n,
-          up: values.aroon_up,
-          down: values.aroon_down,
-        }
-      : { use: false };
-
-    indicatorsPayload.stoch = useStoch
-      ? {
-          use: true,
-          k: values.stoch_k,
-          d: values.stoch_d,
-          rule: values.stoch_rule,
-          threshold: values.stoch_threshold,
-        }
-      : { use: false };
-
-    const payload: BacktestRequest = {
-      strategy: values.strategy,
-      start: start.format("YYYY-MM-DD"),
-      end: end.format("YYYY-MM-DD"),
-      indicators: indicatorsPayload,
-      rsi_rule: enableRsi ? (values.rsi_rule as RSIRule) : undefined,
-      filters: hasFilters ? filters : undefined,
-      capital: values.capital,
-      fee_bps: values.fee_bps,
-      hold_days: values.hold_days,
-      stop_loss_pct: stopLoss,
-      take_profit_pct: takeProfit,
-    };
-
-    await onSubmit(payload);
-  };
-
-=======
->>>>>>> 4aa50aaa
+  await onSubmit(payload);
+};
+
   const renderInfoContent = (key: InfoModalKey): ReactNode => {
     switch (key) {
       case "strategy":
         return (
-<<<<<<< HEAD
+      case "strategy":
+        return (
           <>
             <Paragraph>
               Strategy presets toggle different indicator combinations to match common trading styles. Selecting a preset only loads default settings — you can still adjust every field afterwards.
@@ -350,7 +341,7 @@
               </li>
             </ul>
             <Paragraph>
-              <Text strong>Backtest Range</Text> sets the start and end dates for the analysis. The window must sit between 1 January 2020 and today and may span at most five calendar years. Adjust the period to focus on market regimes or specific events.
+              <Text strong>Backtest Range</Text> sets the start and end dates for the analysis. The window must sit between 1 January 2020 and today and may span at most five calendar years. Adjust the period to focus on market regimes or specific events.
             </Paragraph>
           </>
         );
@@ -365,7 +356,7 @@
                 <Text strong>Initial Capital</Text> – starting account value in US dollars; all returns and position sizes are scaled from this figure.
               </li>
               <li>
-                <Text strong>Fee (bps)</Text> – round-trip trading cost expressed in basis points (10 bps = 0.10%) applied on both entries and exits.
+                <Text strong>Fee (bps)</Text> – round-trip trading cost expressed in basis points (10 bps = 0.10%) applied on both entries and exits.
               </li>
               <li>
                 <Text strong>Hold Days</Text> – maximum number of business days to keep a trade open before forcing an exit; it should not exceed the Max Horizon configured in Signal Rules.
@@ -564,21 +555,8 @@
               </li>
             </ul>
           </>
-=======
-          <Paragraph>
-            Strategy presets simply pre-fill indicator toggles. “Mean Reversion” focuses on RSI and EMA crossovers, “Momentum”
-            enables MACD / OBV / Stochastic, and “Multifactor” activates every indicator so you can fine-tune thresholds
-            yourself. You may adjust any setting after choosing a preset.
-          </Paragraph>
-        );
-      case "execution":
-        return (
-          <Paragraph>
-            Hold days determine how long each trade remains open before the platform forces an exit. Stop-loss and take-profit
-            inputs apply percentage limits to every trade, while fees (basis points) deduct costs on both entry and exit.
-            Adjust these controls to mirror your real-world trading friction.
-          </Paragraph>
->>>>>>> 4aa50aaa
+        );
+
         );
       // Add cases for other info contents like "rsi", "macd", etc.
       default:
@@ -629,474 +607,401 @@
         <Card title="Strategy" size="small" bordered={false} style={{ marginBottom: 16 }}>
           <Space style={{ marginBottom: 12 }}>
             <Button type="link" size="small" onClick={() => toggleInfo("strategy")}>
-<<<<<<< HEAD
-              Describe Strategy
-            </Button>
-            <Button type="link" size="small" onClick={() => toggleInfo("execution")}>
-              Describe Execution
-            </Button>
-          </Space>
-          {renderInfoBox("strategy")}
-          <Form.Item
-            name="strategy"
-            label="Strategy"
-            rules={[{ required: true }]}
-          >
-            <Select
-              onChange={handleStrategyChange}
-              options={[
-                { label: "Mean Reversion", value: "mean_reversion" },
-                { label: "Momentum", value: "momentum" },
-                { label: "Multifactor", value: "multifactor" },
-              ]}
-            />
-          </Form.Item>
-          <Form.Item
-            name="date"
-            label="Backtest Range"
-            rules={[{ required: true }]}
-          >
-            <RangePicker allowClear={false} style={{ width: "100%" }} disabledDate={disabledDate} />
-          </Form.Item>
-          {renderInfoBox("execution")}
-          <Form.Item
-            label="Initial Capital"
-            name="capital"
-          >
-            <InputNumber min={0} style={{ width: "100%" }} prefix="$" />
-          </Form.Item>
-          <Space size={12} style={{ width: "100%" }}>
-            <Form.Item
-              label="Fee (bps)"
-              name="fee_bps"
-              style={{ flex: 1 }}
-            >
-              <InputNumber min={0} max={100} style={{ width: "100%" }} />
-            </Form.Item>
-            <Form.Item
-              label="Hold Days"
-              name="hold_days"
-              style={{ flex: 1 }}
-            >
-              <InputNumber min={1} max={10} style={{ width: "100%" }} />
-            </Form.Item>
-          </Space>
-          <Space size={12} style={{ width: "100%" }}>
-            <Form.Item
-              label="Stop Loss (%)"
-              name="stop_loss_pct"
-              style={{ flex: 1 }}
-            >
-              <InputNumber min={0} max={100} style={{ width: "100%" }} placeholder="Optional" />
-            </Form.Item>
-            <Form.Item
-              label="Take Profit (%)"
-              name="take_profit_pct"
-              style={{ flex: 1 }}
-            >
-              <InputNumber min={0} max={200} style={{ width: "100%" }} placeholder="Optional" />
-            </Form.Item>
-=======
-              {expandedInfo === "strategy" ? "Hide Strategy Guide" : "Describe Strategy"}
-            </Button>
->>>>>>> 4aa50aaa
+<Button
+  type="link"
+  size="small"
+  onClick={() => toggleInfo("strategy")}
+>
+  {expandedInfo === "strategy" ? "Hide Strategy Guide" : "Describe Strategy"}
+</Button>
+<Button
+  type="link"
+  size="small"
+  onClick={() => toggleInfo("execution")}
+>
+  {expandedInfo === "execution" ? "Hide Execution Guide" : "Describe Execution"}
+</Button>
+</Space>
+{expandedInfo === "strategy" && renderInfoBox("strategy")}
+<Form.Item
+  name="strategy"
+  label="Strategy"
+  rules={[{ required: true }]}
+>
+  <Select
+    onChange={handleStrategyChange}
+    options={[
+      { label: "Mean Reversion", value: "mean_reversion" },
+      { label: "Momentum", value: "momentum" },
+      { label: "Multifactor", value: "multifactor" },
+    ]}
+  />
+</Form.Item>
+<Form.Item
+  name="date"
+  label="Backtest Range"
+  rules={[{ required: true }]}
+>
+  <RangePicker allowClear={false} style={{ width: "100%" }} disabledDate={disabledDate} />
+</Form.Item>
+{expandedInfo === "execution" && renderInfoBox("execution")}
+<Form.Item
+  label="Initial Capital"
+  name="capital"
+>
+  <InputNumber min={0} style={{ width: "100%" }} prefix="$" />
+</Form.Item>
+<Space size={12} style={{ width: "100%" }}>
+  <Form.Item
+    label="Fee (bps)"
+    name="fee_bps"
+    style={{ flex: 1 }}
+  >
+    <InputNumber min={0} max={100} style={{ width: "100%" }} />
+  </Form.Item>
+  <Form.Item
+    label="Hold Days"
+    name="hold_days"
+    style={{ flex: 1 }}
+  >
+    <InputNumber min={1} max={10} style={{ width: "100%" }} />
+  </Form.Item>
+</Space>
+<Space size={12} style={{ width: "100%" }}>
+  <Form.Item
+    label="Stop Loss (%)"
+    name="stop_loss_pct"
+    style={{ flex: 1 }}
+  >
+    <InputNumber min={0} max={100} style={{ width: "100%" }} placeholder="Optional" />
+  </Form.Item>
+  <Form.Item
+    label="Take Profit (%)"
+    name="take_profit_pct"
+    style={{ flex: 1 }}
+  >
+    <InputNumber min={0} max={200} style={{ width: "100%" }} placeholder="Optional" />
+  </Form.Item>
+</Space>
+
           </Space>
           {expandedInfo === "strategy" && <div style={infoPanelStyle}>{renderInfoContent("strategy")}</div>}
         </Card>
 
-<<<<<<< HEAD
-        <Card title="Indicators" size="small" bordered={false} style={{ marginBottom: 16 }}>
-          <Space direction="vertical" size={24} style={{ width: "100%" }}>
-            <div>
-              <div style={{ display: "flex", alignItems: "center", justifyContent: "space-between", marginBottom: 8 }}>
-                <Text strong>Relative Strength Index (RSI)</Text>
-                <Button type="link" size="small" onClick={() => toggleInfo("rsi")}>
-                  Describe
-                </Button>
-              </div>
-              {renderInfoBox("rsi")}
-              
-              <Form.Item
-                label="Enable RSI"
-                name="enable_rsi"
-                valuePropName="checked"
-                style={{ marginBottom: 12 }}
-              >
-                <Switch />
-              </Form.Item>
-              <Form.Item
-                label="RSI Lookback"
-                name="rsi_n"
-                style={{ marginBottom: 12 }}
-              >
-                <InputNumber min={2} max={100} style={{ width: "100%" }} disabled={!enableRsi} />
-              </Form.Item>
-              <Form.Item
-                label="RSI Mode"
-                name={["rsi_rule", "mode"]}
-                style={{ marginBottom: 12 }}
-              >
-                <Select
-                  options={[
-                    { label: "Oversold (<= threshold)", value: "oversold" },
-                    { label: "Overbought (>= threshold)", value: "overbought" },
-                  ]}
-                  disabled={!enableRsi}
-                />
-              </Form.Item>
-              <Form.Item
-                label="RSI Threshold (0-100)"
-                name={["rsi_rule", "threshold"]}
-              >
-                <Slider min={0} max={100} step={1} disabled={!enableRsi} />
-              </Form.Item>
-            </div>
-
-            <div>
-              <div style={{ display: "flex", alignItems: "center", justifyContent: "space-between", marginBottom: 8 }}>
-                <Text strong>Moving Average Convergence Divergence (MACD)</Text>
-                <Button type="link" size="small" onClick={() => toggleInfo("macd")}>
-                  Describe
-                </Button>
-              </div>
-              {renderInfoBox("macd")}
-              
-              <Form.Item
-                label="Enable MACD"
-                name="use_macd"
-                valuePropName="checked"
-                style={{ marginBottom: 12 }}
-              >
-                <Switch />
-              </Form.Item>
-              <Space style={{ width: "100%", marginBottom: 12 }} size={12}>
-                <Form.Item
-                  label="Fast"
-                  name="macd_fast"
-                  style={{ flex: 1, marginBottom: 0 }}
-                >
-                  <InputNumber min={1} max={20} style={{ width: "100%" }} disabled={!useMacd} />
-                </Form.Item>
-                <Form.Item
-                  label="Slow"
-                  name="macd_slow"
-                  style={{ flex: 1, marginBottom: 0 }}
-                >
-                  <InputNumber min={1} max={40} style={{ width: "100%" }} disabled={!useMacd} />
-                </Form.Item>
-                <Form.Item
-                  label="Signal"
-                  name="macd_signal"
-                  style={{ flex: 1, marginBottom: 0 }}
-                >
-                  <InputNumber min={1} max={20} style={{ width: "100%" }} disabled={!useMacd} />
-                </Form.Item>
-              </Space>
-              <Form.Item
-                label="MACD Rule"
-                name="macd_rule"
-              >
-                <Select
-                  options={[
-                    { label: "Signal Crossover", value: "signal" },
-                    { label: "MACD > 0", value: "positive" },
-                  ]}
-                  disabled={!useMacd}
-                />
-              </Form.Item>
-            </div>
-
-            <div>
-              <div style={{ display: "flex", alignItems: "center", justifyContent: "space-between", marginBottom: 8 }}>
-                <Text strong>On-Balance Volume (OBV)</Text>
-                <Button type="link" size="small" onClick={() => toggleInfo("obv")}>
-                  Describe
-                </Button>
-              </div>
-              {renderInfoBox("obv")}
-              
-              <Form.Item
-                label="Enable OBV"
-                name="use_obv"
-                valuePropName="checked"
-                style={{ marginBottom: 12 }}
-              >
-                <Switch />
-              </Form.Item>
-              <Form.Item
-                label="OBV Rule"
-                name="obv_rule"
-              >
-                <Select
-                  options={[
-                    { label: "OBV crosses above its moving average", value: "rise" },
-                    { label: "OBV turns positive", value: "positive" },
-                  ]}
-                  disabled={!useObv}
-                />
-              </Form.Item>
-            </div>
-
-            <div>
-              <div style={{ display: "flex", alignItems: "center", justifyContent: "space-between", marginBottom: 8 }}>
-                <Text strong>Exponential Moving Average Cross (EMA)</Text>
-                <Button type="link" size="small" onClick={() => toggleInfo("ema")}>
-                  Describe
-                </Button>
-              </div>
-              {renderInfoBox("ema")}
-              
-              <Form.Item
-                label="Enable EMA Cross"
-                name="use_ema"
-                valuePropName="checked"
-                style={{ marginBottom: 12 }}
-              >
-                <Switch />
-              </Form.Item>
-              <Space style={{ width: "100%" }} size={12}>
-                <Form.Item
-                  label="Short"
-                  name="ema_short"
-                  style={{ flex: 1, marginBottom: 0 }}
-                >
-                  <InputNumber min={2} max={50} style={{ width: "100%" }} disabled={!useEma} />
-                </Form.Item>
-                <Form.Item
-                  label="Long"
-                  name="ema_long"
-                  style={{ flex: 1, marginBottom: 0 }}
-                >
-                  <InputNumber min={5} max={200} style={{ width: "100%" }} disabled={!useEma} />
-                </Form.Item>
-              </Space>
-            </div>
-
-            <div>
-              <div style={{ display: "flex", alignItems: "center", justifyContent: "space-between", marginBottom: 8 }}>
-                <Text strong>Average Directional Index (ADX)</Text>
-                <Button type="link" size="small" onClick={() => toggleInfo("adx")}>
-                  Describe
-                </Button>
-              </div>
-              {renderInfoBox("adx")}
-              
-              <Form.Item
-                label="Enable ADX"
-                name="use_adx"
-                valuePropName="checked"
-                style={{ marginBottom: 12 }}
-              >
-                <Switch />
-              </Form.Item>
-              <Space style={{ width: "100%" }} size={12}>
-                <Form.Item
-                  label="Lookback"
-                  name="adx_n"
-                  style={{ flex: 1, marginBottom: 0 }}
-                >
-                  <InputNumber min={5} max={50} style={{ width: "100%" }} disabled={!useAdx} />
-                </Form.Item>
-                <Form.Item
-                  label="Min ADX"
-                  name="adx_min"
-                  style={{ flex: 1, marginBottom: 0 }}
-                >
-                  <InputNumber min={5} max={60} style={{ width: "100%" }} disabled={!useAdx} />
-                </Form.Item>
-              </Space>
-            </div>
-
-            <div>
-              <div style={{ display: "flex", alignItems: "center", justifyContent: "space-between", marginBottom: 8 }}>
-                <Text strong>Aroon Oscillator</Text>
-                <Button type="link" size="small" onClick={() => toggleInfo("aroon")}>
-                  Describe
-                </Button>
-              </div>
-              {renderInfoBox("aroon")}
-              
-              <Form.Item
-                label="Enable Aroon"
-                name="use_aroon"
-                valuePropName="checked"
-                style={{ marginBottom: 12 }}
-              >
-                <Switch />
-              </Form.Item>
-              <Space style={{ width: "100%" }} size={12}>
-                <Form.Item
-                  label="Lookback"
-                  name="aroon_n"
-                  style={{ flex: 1, marginBottom: 0 }}
-                >
-                  <InputNumber min={5} max={50} style={{ width: "100%" }} disabled={!useAroon} />
-                </Form.Item>
-                <Form.Item
-                  label="Aroon Up"
-                  name="aroon_up"
-                  style={{ flex: 1, marginBottom: 0 }}
-                >
-                  <InputNumber min={0} max={100} style={{ width: "100%" }} disabled={!useAroon} />
-                </Form.Item>
-                <Form.Item
-                  label="Aroon Down"
-                  name="aroon_down"
-                  style={{ flex: 1, marginBottom: 0 }}
-                >
-                  <InputNumber min={0} max={100} style={{ width: "100%" }} disabled={!useAroon} />
-                </Form.Item>
-              </Space>
-            </div>
-
-            <div>
-              <div style={{ display: "flex", alignItems: "center", justifyContent: "space-between", marginBottom: 8 }}>
-                <Text strong>Stochastic Oscillator</Text>
-                <Button type="link" size="small" onClick={() => toggleInfo("stoch")}>
-                  Describe
-                </Button>
-              </div>
-              {renderInfoBox("stoch")}
-              
-              <Form.Item
-                label="Enable Stochastic"
-                name="use_stoch"
-                valuePropName="checked"
-                style={{ marginBottom: 12 }}
-              >
-                <Switch />
-              </Form.Item>
-              <Space style={{ width: "100%", marginBottom: 12 }} size={12}>
-                <Form.Item
-                  label="%K"
-                  name="stoch_k"
-                  style={{ flex: 1, marginBottom: 0 }}
-                >
-                  <InputNumber min={5} max={50} style={{ width: "100%" }} disabled={!useStoch} />
-                </Form.Item>
-                <Form.Item
-                  label="%D"
-                  name="stoch_d"
-                  style={{ flex: 1, marginBottom: 0 }}
-                >
-                  <InputNumber min={1} max={20} style={{ width: "100%" }} disabled={!useStoch} />
-                </Form.Item>
-                <Form.Item
-                  label="Threshold"
-                  name="stoch_threshold"
-                  style={{ flex: 1, marginBottom: 0 }}
-                >
-                  <InputNumber min={1} max={50} style={{ width: "100%" }} disabled={!useStoch} />
-                </Form.Item>
-              </Space>
-              <Form.Item
-                label="Rule"
-                name="stoch_rule"
-              >
-                <Select
-                  options={[
-                    { label: "Signal crossover", value: "signal" },
-                    { label: "Oversold", value: "oversold" },
-                    { label: "Overbought", value: "overbought" },
-                  ]}
-                  disabled={!useStoch}
-                />
-              </Form.Item>
-            </div>
-          </Space>
-        </Card>
-
-        <Card title="Universe Filters" size="small" bordered={false} style={{ marginBottom: 16 }}>
-          <div style={{ display: "flex", justifyContent: "flex-end", marginBottom: 8 }}>
-            <Button type="link" size="small" onClick={() => toggleInfo("universe")}>
-              Describe
-            </Button>
-          </div>
-          {renderInfoBox("universe")}
-          <Form.Item label="Sector" name={["filters", "sectors"]} extra="Pick industries to include.">
-            <Select mode="multiple" allowClear options={sectorOptions} />
-          </Form.Item>
-          <Form.Item label="Market Cap Min ($)" name={["filters", "mcap_min"]} extra="Smallest allowed market capitalization.">
-            <InputNumber min={0} style={{ width: "100%" }} />
-          </Form.Item>
-          <Form.Item label="Market Cap Max ($)" name={["filters", "mcap_max"]} extra="Largest allowed market capitalization.">
-            <InputNumber min={0} style={{ width: "100%" }} />
-          </Form.Item>
-          <Form.Item
-            label="Exclude Tickers"
-            name={["filters", "exclude_tickers"]}
-            extra="Remove specific symbols (comma or space separated)."
-          >
-            <Select mode="tags" tokenSeparators={[",", " "]} placeholder="e.g. TSLA, NVDA" />
-          </Form.Item>
-        </Card>
-
-        <Card title="Signal Rules" size="small" bordered={false} style={{ marginBottom: 16 }}>
-          <div style={{ display: "flex", justifyContent: "flex-end", marginBottom: 8 }}>
-            <Button type="link" size="small" onClick={() => toggleInfo("signals")}>
-              Describe
-            </Button>
-          </div>
-          {renderInfoBox("signals")}
-          
-          <Form.Item
-            label="Combination Policy"
-            name="policy"
-          >
-            <Select
-              options={[
-                { label: "Any", value: "any" },
-                { label: "All", value: "all" },
-                { label: "At least k", value: "atleast_k" },
-              ]}
-            />
-          </Form.Item>
-          <Form.Item
-            label="k"
-            name="k"
-          >
-            <InputNumber min={1} max={7} style={{ width: "100%" }} />
-          </Form.Item>
-          <Form.Item
-            label="Max Horizon (days)"
-            name="max_horizon"
-          >
-            <InputNumber min={1} max={10} style={{ width: "100%" }} />
-          </Form.Item>
-          <Form.Item
-            label="Histogram Horizon (days)"
-            name="hist_horizon"
-          >
-            <InputNumber min={1} max={10} style={{ width: "100%" }} />
-          </Form.Item>
-        </Card>
-
-        <Space style={{ width: "100%", justifyContent: "space-between", marginBottom: 24 }}>
-          <Space>
-            <Button type="primary" htmlType="submit" loading={loading}>
-              Run Backtest
-            </Button>
-            <Button onClick={handleReset}>Reset</Button>
-          </Space>
-          <Button onClick={handleSavePreset}>Save Preset</Button>
-        </Space>
-      </Form>
-
-=======
-        {/* Add other sections similarly with expandedInfo logic */}
-        
-        <Modal
-          open={expandedInfo !== null}
-          onCancel={() => setExpandedInfo(null)}
-          footer={null}
-          title={expandedInfo ? INFO_TITLES[expandedInfo] : undefined}
-          width={720}
-          destroyOnClose
-        >
-          {expandedInfo ? renderInfoContent(expandedInfo) : null}
-        </Modal>
-      </Form>
->>>>>>> 4aa50aaa
+<Card title="Indicators" size="small" bordered={false} style={{ marginBottom: 16 }}>
+  <Space direction="vertical" size={24} style={{ width: "100%" }}>
+    <div>
+      <div style={{ display: "flex", alignItems: "center", justifyContent: "space-between", marginBottom: 8 }}>
+        <Text strong>Relative Strength Index (RSI)</Text>
+        <Button type="link" size="small" onClick={() => toggleInfo("rsi")}>
+          {expandedInfo === "rsi" ? "Hide RSI Guide" : "Describe RSI"}
+        </Button>
+      </div>
+      {expandedInfo === "rsi" && renderInfoBox("rsi")}
+      
+      <Form.Item
+        label="Enable RSI"
+        name="enable_rsi"
+        valuePropName="checked"
+        style={{ marginBottom: 12 }}
+      >
+        <Switch />
+      </Form.Item>
+      <Form.Item
+        label="RSI Lookback"
+        name="rsi_n"
+        style={{ marginBottom: 12 }}
+      >
+        <InputNumber min={2} max={100} style={{ width: "100%" }} disabled={!enableRsi} />
+      </Form.Item>
+      <Form.Item
+        label="RSI Mode"
+        name={["rsi_rule", "mode"]}
+        style={{ marginBottom: 12 }}
+      >
+        <Select
+          options={[
+            { label: "Oversold (<= threshold)", value: "oversold" },
+            { label: "Overbought (>= threshold)", value: "overbought" },
+          ]}
+          disabled={!enableRsi}
+        />
+      </Form.Item>
+      <Form.Item
+        label="RSI Threshold (0-100)"
+        name={["rsi_rule", "threshold"]}
+      >
+        <Slider min={0} max={100} step={1} disabled={!enableRsi} />
+      </Form.Item>
+    </div>
+
+    <div>
+      <div style={{ display: "flex", alignItems: "center", justifyContent: "space-between", marginBottom: 8 }}>
+        <Text strong>Moving Average Convergence Divergence (MACD)</Text>
+        <Button type="link" size="small" onClick={() => toggleInfo("macd")}>
+          {expandedInfo === "macd" ? "Hide MACD Guide" : "Describe MACD"}
+        </Button>
+      </div>
+      {expandedInfo === "macd" && renderInfoBox("macd")}
+      
+      <Form.Item
+        label="Enable MACD"
+        name="use_macd"
+        valuePropName="checked"
+        style={{ marginBottom: 12 }}
+      >
+        <Switch />
+      </Form.Item>
+      <Space style={{ width: "100%", marginBottom: 12 }} size={12}>
+        <Form.Item
+          label="Fast"
+          name="macd_fast"
+          style={{ flex: 1, marginBottom: 0 }}
+        >
+          <InputNumber min={1} max={20} style={{ width: "100%" }} disabled={!useMacd} />
+        </Form.Item>
+        <Form.Item
+          label="Slow"
+          name="macd_slow"
+          style={{ flex: 1, marginBottom: 0 }}
+        >
+          <InputNumber min={1} max={40} style={{ width: "100%" }} disabled={!useMacd} />
+        </Form.Item>
+        <Form.Item
+          label="Signal"
+          name="macd_signal"
+          style={{ flex: 1, marginBottom: 0 }}
+        >
+          <InputNumber min={1} max={20} style={{ width: "100%" }} disabled={!useMacd} />
+        </Form.Item>
+      </Space>
+      <Form.Item
+        label="MACD Rule"
+        name="macd_rule"
+      >
+        <Select
+          options={[
+            { label: "Signal Crossover", value: "signal" },
+            { label: "MACD > 0", value: "positive" },
+          ]}
+          disabled={!useMacd}
+        />
+      </Form.Item>
+    </div>
+
+    <div>
+      <div style={{ display: "flex", alignItems: "center", justifyContent: "space-between", marginBottom: 8 }}>
+        <Text strong>On-Balance Volume (OBV)</Text>
+        <Button type="link" size="small" onClick={() => toggleInfo("obv")}>
+          {expandedInfo === "obv" ? "Hide OBV Guide" : "Describe OBV"}
+        </Button>
+      </div>
+      {expandedInfo === "obv" && renderInfoBox("obv")}
+      
+      <Form.Item
+        label="Enable OBV"
+        name="use_obv"
+        valuePropName="checked"
+        style={{ marginBottom: 12 }}
+      >
+        <Switch />
+      </Form.Item>
+      <Form.Item
+        label="OBV Rule"
+        name="obv_rule"
+      >
+        <Select
+          options={[
+            { label: "OBV crosses above its moving average", value: "rise" },
+            { label: "OBV turns positive", value: "positive" },
+          ]}
+          disabled={!useObv}
+        />
+      </Form.Item>
+    </div>
+
+    <div>
+      <div style={{ display: "flex", alignItems: "center", justifyContent: "space-between", marginBottom: 8 }}>
+        <Text strong>Exponential Moving Average Cross (EMA)</Text>
+        <Button type="link" size="small" onClick={() => toggleInfo("ema")}>
+          {expandedInfo === "ema" ? "Hide EMA Guide" : "Describe EMA"}
+        </Button>
+      </div>
+      {expandedInfo === "ema" && renderInfoBox("ema")}
+      
+      <Form.Item
+        label="Enable EMA Cross"
+        name="use_ema"
+        valuePropName="checked"
+        style={{ marginBottom: 12 }}
+      >
+        <Switch />
+      </Form.Item>
+      <Space style={{ width: "100%" }} size={12}>
+        <Form.Item
+          label="Short"
+          name="ema_short"
+          style={{ flex: 1, marginBottom: 0 }}
+        >
+          <InputNumber min={2} max={50} style={{ width: "100%" }} disabled={!useEma} />
+        </Form.Item>
+        <Form.Item
+          label="Long"
+          name="ema_long"
+          style={{ flex: 1, marginBottom: 0 }}
+        >
+          <InputNumber min={5} max={200} style={{ width: "100%" }} disabled={!useEma} />
+        </Form.Item>
+      </Space>
+    </div>
+
+    <div>
+      <div style={{ display: "flex", alignItems: "center", justifyContent: "space-between", marginBottom: 8 }}>
+        <Text strong>Average Directional Index (ADX)</Text>
+        <Button type="link" size="small" onClick={() => toggleInfo("adx")}>
+          {expandedInfo === "adx" ? "Hide ADX Guide" : "Describe ADX"}
+        </Button>
+      </div>
+      {expandedInfo === "adx" && renderInfoBox("adx")}
+      
+      <Form.Item
+        label="Enable ADX"
+        name="use_adx"
+        valuePropName="checked"
+        style={{ marginBottom: 12 }}
+      >
+        <Switch />
+      </Form.Item>
+      <Space style={{ width: "100%" }} size={12}>
+        <Form.Item
+          label="Lookback"
+          name="adx_n"
+          style={{ flex: 1, marginBottom: 0 }}
+        >
+          <InputNumber min={5} max={50} style={{ width: "100%" }} disabled={!useAdx} />
+        </Form.Item>
+        <Form.Item
+          label="Min ADX"
+          name="adx_min"
+          style={{ flex: 1, marginBottom: 0 }}
+        >
+          <InputNumber min={5} max={60} style={{ width: "100%" }} disabled={!useAdx} />
+        </Form.Item>
+      </Space>
+    </div>
+
+    <div>
+      <div style={{ display: "flex", alignItems: "center", justifyContent: "space-between", marginBottom: 8 }}>
+        <Text strong>Aroon Oscillator</Text>
+        <Button type="link" size="small" onClick={() => toggleInfo("aroon")}>
+          {expandedInfo === "aroon" ? "Hide Aroon Guide" : "Describe Aroon"}
+        </Button>
+      </div>
+      {expandedInfo === "aroon" && renderInfoBox("aroon")}
+      
+      <Form.Item
+        label="Enable Aroon"
+        name="use_aroon"
+        valuePropName="checked"
+        style={{ marginBottom: 12 }}
+      >
+        <Switch />
+      </Form.Item>
+      <Space style={{ width: "100%" }} size={12}>
+        <Form.Item
+          label="Lookback"
+          name="aroon_n"
+          style={{ flex: 1, marginBottom: 0 }}
+        >
+          <InputNumber min={5} max={50} style={{ width: "100%" }} disabled={!useAroon} />
+        </Form.Item>
+        <Form.Item
+          label="Aroon Up"
+          name="aroon_up"
+          style={{ flex: 1, marginBottom: 0 }}
+        >
+          <InputNumber min={0} max={100} style={{ width: "100%" }} disabled={!useAroon} />
+        </Form.Item>
+        <Form.Item
+          label="Aroon Down"
+          name="aroon_down"
+          style={{ flex: 1, marginBottom: 0 }}
+        >
+          <InputNumber min={0} max={100} style={{ width: "100%" }} disabled={!useAroon} />
+        </Form.Item>
+      </Space>
+    </div>
+
+    <div>
+      <div style={{ display: "flex", alignItems: "center", justifyContent: "space-between", marginBottom: 8 }}>
+        <Text strong>Stochastic Oscillator</Text>
+        <Button type="link" size="small" onClick={() => toggleInfo("stoch")}>
+          {expandedInfo === "stoch" ? "Hide Stochastic Guide" : "Describe Stochastic"}
+        </Button>
+      </div>
+      {expandedInfo === "stoch" && renderInfoBox("stoch")}
+      
+      <Form.Item
+        label="Enable Stochastic"
+        name="use_stoch"
+        valuePropName="checked"
+        style={{ marginBottom: 12 }}
+      >
+        <Switch />
+      </Form.Item>
+      <Space style={{ width: "100%", marginBottom: 12 }} size={12}>
+        <Form.Item
+          label="%K"
+          name="stoch_k"
+          style={{ flex: 1, marginBottom: 0 }}
+        >
+          <InputNumber min={5} max={50} style={{ width: "100%" }} disabled={!useStoch} />
+        </Form.Item>
+        <Form.Item
+          label="%D"
+          name="stoch_d"
+          style={{ flex: 1, marginBottom: 0 }}
+        >
+          <InputNumber min={1} max={20} style={{ width: "100%" }} disabled={!useStoch} />
+        </Form.Item>
+        <Form.Item
+          label="Threshold"
+          name="stoch_threshold"
+          style={{ flex: 1, marginBottom: 0 }}
+        >
+          <InputNumber min={1} max={50} style={{ width: "100%" }} disabled={!useStoch} />
+        </Form.Item>
+      </Space>
+      <Form.Item
+        label="Rule"
+        name="stoch_rule"
+      >
+        <Select
+          options={[
+            { label: "Signal crossover", value: "signal" },
+            { label: "Oversold", value: "oversold" },
+            { label: "Overbought", value: "overbought" },
+          ]}
+          disabled={!useStoch}
+        />
+      </Form.Item>
+    </div>
+  </Space>
+</Card>
+
+{/* Add other sections similarly with expandedInfo logic */}
+
+<Modal
+  open={expandedInfo !== null}
+  onCancel={() => setExpandedInfo(null)}
+  footer={null}
+  title={expandedInfo ? INFO_TITLES[expandedInfo] : undefined}
+  width={720}
+  destroyOnClose
+>
+  {expandedInfo ? renderInfoContent(expandedInfo) : null}
+</Modal>
+
     </>
   );
 };
