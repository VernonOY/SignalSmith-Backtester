import { ReactNode, useCallback, useEffect, useMemo, useState } from "react";
import {
  Button,
  Card,
  DatePicker,
  Form,
  InputNumber,
  Modal,
  Select,
  Space,
  Switch,
  Typography,
  message,
} from "antd";
import dayjs, { Dayjs } from "dayjs";
import { api } from "../api/client";
import { BacktestRequest, Filters, RSIRule, UniverseMeta } from "../types";
import { downloadCSV } from "../utils/download";
import { buildSelectionRows } from "../utils/report";

const { RangePicker } = DatePicker;
const { Paragraph, Text } = Typography;

const DEFAULT_PRESET_KEY = "backtest-sidebar-preset";
const MIN_DATE = dayjs("2020-01-01");
const LOOKBACK_YEARS = 5;

type IndicatorKey = "rsi" | "macd" | "obv" | "ema" | "adx" | "aroon" | "stoch" | "signals";

type InfoModalKey = IndicatorKey | "strategy" | "execution" | "universe";

interface SidebarFormProps {
  loading: boolean;
  onSubmit: (payload: BacktestRequest, rawValues: any) => Promise<void> | void;
}

const getEarliestAllowed = () => {
  const today = dayjs();
  const candidate = today.subtract(LOOKBACK_YEARS, "year").startOf("day");
  return candidate.isBefore(MIN_DATE) ? MIN_DATE : candidate;
};

const strategyPresets: Record<string, Record<string, unknown>> = {
  mean_reversion: {
    enable_rsi: true,
    use_macd: false,
    use_obv: false,
    use_ema: true,
    use_adx: false,
    use_aroon: false,
    use_stoch: false,
    rsi_rule: { mode: "oversold", threshold: 30 },
  },
  momentum: {
    enable_rsi: false,
    use_macd: true,
    use_obv: true,
    use_ema: true,
    use_adx: true,
    use_aroon: false,
    use_stoch: true,
    stoch_rule: "signal",
    stoch_threshold: 20,
  },
  multifactor: {
    enable_rsi: true,
    use_macd: true,
    use_obv: true,
    use_ema: true,
    use_adx: true,
    use_aroon: true,
    use_stoch: true,
  },
};

const SidebarForm = ({ loading, onSubmit }: SidebarFormProps) => {
  const [form] = Form.useForm();
  const [meta, setMeta] = useState<UniverseMeta>({ sectors: [], mcap_buckets: [] });
  const [activeInfo, setActiveInfo] = useState<InfoModalKey | null>(null);

  const openInfo = (key: InfoModalKey) => {
    setActiveInfo(key);
  };

  const closeInfo = () => {
    setActiveInfo(null);
  };

  useEffect(() => {
    const fetchMeta = async () => {
      try {
        const { data } = await api.get<UniverseMeta>("/universe/meta");
        setMeta(data);
      } catch (error) {
        console.error(error);
      }
    };
    fetchMeta();
  }, []);

  useEffect(() => {
    const preset = localStorage.getItem(DEFAULT_PRESET_KEY);
    if (preset) {
      try {
        const parsed = JSON.parse(preset);
        form.setFieldsValue(parsed);
      } catch (error) {
        console.warn("Invalid preset in storage", error);
      }
    }
  }, [form]);

  const sectorOptions = useMemo(
    () => meta.sectors.map((label) => ({ label, value: label })),
    [meta.sectors]
  );

  const today = dayjs();
  const earliestAllowed = getEarliestAllowed();
  const defaultStart = (() => {
    const oneYearAgo = today.subtract(1, "year");
    return oneYearAgo.isBefore(earliestAllowed) ? earliestAllowed : oneYearAgo;
  })();

  const disabledDate = useCallback((current: Dayjs | null) => {
    if (!current) return false;
    const upperBound = dayjs().endOf("day");
    if (current.isAfter(upperBound)) return true;
    return current.isBefore(earliestAllowed);
  }, [earliestAllowed]);

  const handleReset = () => {
    form.resetFields();
  };

  const handleSavePreset = () => {
    const values = form.getFieldsValue();
    localStorage.setItem(DEFAULT_PRESET_KEY, JSON.stringify(values));
    message.success("Preset saved locally");
  };

  const handleDownloadSelections = () => {
    const values = form.getFieldsValue(true);
    const rows = buildSelectionRows(values);
    downloadCSV("parameter_selection.csv", ["Section", "Parameter", "Value"], rows);
  };

  const handleStrategyChange = (value: string) => {
    const preset = strategyPresets[value];
    if (preset) {
      form.setFieldsValue(preset);
    }
  };

  const maxHorizon = Form.useWatch("max_horizon", form);
  useEffect(() => {
    if (!maxHorizon) return;
    const currentHold = form.getFieldValue("hold_days");
    const currentHist = form.getFieldValue("hist_horizon");
    const next: Record<string, number> = {};
    if (currentHold && currentHold > maxHorizon) {
      next.hold_days = maxHorizon;
    }
    if (currentHist && currentHist > maxHorizon) {
      next.hist_horizon = maxHorizon;
    }
    if (Object.keys(next).length) {
      form.setFieldsValue(next);
    }
  }, [maxHorizon, form]);

  const enableRsi = Form.useWatch("enable_rsi", form) ?? true;
  const useMacd = Form.useWatch("use_macd", form) ?? false;
  const useObv = Form.useWatch("use_obv", form) ?? false;
  const useEma = Form.useWatch("use_ema", form) ?? false;
  const useAdx = Form.useWatch("use_adx", form) ?? false;
  const useAroon = Form.useWatch("use_aroon", form) ?? false;
  const useStoch = Form.useWatch("use_stoch", form) ?? false;

  const submit = async (values: any) => {
    const [start, end] = values.date as [Dayjs, Dayjs];
    const baseFilters = values.filters || {};
    const exclude = (baseFilters.exclude_tickers || [])
      .map((t: string) => t.toUpperCase().trim())
      .filter(Boolean);
    const filters: Filters = {
      sectors: baseFilters.sectors,
      mcap_min: baseFilters.mcap_min,
      mcap_max: baseFilters.mcap_max,
      exclude_tickers: exclude.length ? exclude : undefined,
    };
    const hasFilters = Boolean(
      (filters.sectors && filters.sectors.length) ||
        filters.mcap_min !== undefined ||
        filters.mcap_max !== undefined ||
        (filters.exclude_tickers && filters.exclude_tickers.length)
    );

    const stopLossInput = values.stop_loss_pct;
    const takeProfitInput = values.take_profit_pct;
    const stopLoss = stopLossInput !== undefined && stopLossInput !== null ? stopLossInput / 100 : undefined;
    const takeProfit = takeProfitInput !== undefined && takeProfitInput !== null ? takeProfitInput / 100 : undefined;

    const indicatorsPayload: Record<string, any> = {
      policy: values.policy,
      atleast_k: values.k,
      max_horizon: values.max_horizon,
      hist_horizon: values.hist_horizon,
      hold_days: values.hold_days,
      stop_loss_pct: stopLoss,
      take_profit_pct: takeProfit,
    };

    indicatorsPayload.rsi = enableRsi
      ? {
          use: true,
          n: values.rsi_n,
          rule: values.rsi_rule.mode,
          oversold: values.rsi_rule.mode === "oversold" ? values.rsi_rule.threshold : undefined,
          overbought: values.rsi_rule.mode === "overbought" ? values.rsi_rule.threshold : undefined,
        }
      : { use: false };

    indicatorsPayload.macd = useMacd
      ? {
          use: true,
          fast: values.macd_fast,
          slow: values.macd_slow,
          signal: values.macd_signal,
          rule: values.macd_rule,
        }
      : { use: false };

    indicatorsPayload.obv = useObv
      ? {
          use: true,
          rule: values.obv_rule,
        }
      : { use: false };

    indicatorsPayload.ema = useEma
      ? {
          use: true,
          short: values.ema_short,
          long: values.ema_long,
        }
      : { use: false };

    indicatorsPayload.adx = useAdx
      ? {
          use: true,
          n: values.adx_n,
          min: values.adx_min,
        }
      : { use: false };

    indicatorsPayload.aroon = useAroon
      ? {
          use: true,
          n: values.aroon_n,
          up: values.aroon_up,
          down: values.aroon_down,
        }
      : { use: false };

    indicatorsPayload.stoch = useStoch
      ? {
          use: true,
          k: values.stoch_k,
          d: values.stoch_d,
          rule: values.stoch_rule,
          threshold: values.stoch_threshold,
        }
      : { use: false };

    const payload: BacktestRequest = {
      strategy: values.strategy,
      start: start.format("YYYY-MM-DD"),
      end: end.format("YYYY-MM-DD"),
      indicators: indicatorsPayload,
      rsi_rule: enableRsi ? (values.rsi_rule as RSIRule) : undefined,
      filters: hasFilters ? filters : undefined,
      capital: values.capital,
      fee_bps: values.fee_bps,
      hold_days: values.hold_days,
      stop_loss_pct: stopLoss,
      take_profit_pct: takeProfit,
      hist_bins: values.hist_bins,
    };

    await onSubmit(payload, values);
  };

  const renderInfoContent = (key: InfoModalKey | null): ReactNode => {
    if (!key) return null;
    switch (key) {
      case "strategy":
        return (
          <>
            <Paragraph>
              Strategy presets load curated indicator blends inspired by common discretionary playbooks. <Text strong>Mean
              Reversion</Text> emphasises RSI extremes and EMA crosses to hunt for prices that have stretched too far from trend.
              <Text strong>Momentum</Text> highlights MACD, OBV, and stochastic agreement to ride persistent directional moves.
              <Text strong>Multifactor</Text> activates every study so you can tune confirmation rules manually. You can always
              adjust any field after selecting a preset to tailor the logic to your preferred style.
            </Paragraph>
            <Paragraph>
              <Text strong>Strategy.</Text> Select the preset to determine which indicators are switched on by default.
            </Paragraph>
            <Paragraph>
              <Text strong>Backtest Range.</Text> Pick start and end dates between 2020-01-01 and today. The span may not exceed five
              calendar years so the test stays within the available history and avoids comparing regimes with materially different
              liquidity or volatility backdrops.
            </Paragraph>
          </>
        );
      case "execution":
        return (
          <>
            <Paragraph>
              <Text strong>Initial Capital.</Text> Defines the cash balance your test begins with. Every position size, return, and
              drawdown is translated into dollars using this amount, so doubling it would double the simulated profits and losses
              while leaving percentage metrics unchanged.
            </Paragraph>
            <Paragraph>
              <Text strong>Fee (bps).</Text> Estimated round-trip trading friction expressed in basis points (1 bp = 0.01%). The
              platform deducts the cost on both entry and exit, meaning that a 25 bp setting shaves 0.25% from each trade’s gross
              performance to mimic commissions and slippage. Higher fees naturally reduce win rates for shorter-term strategies.
            </Paragraph>
            <Paragraph>
              <Text strong>Hold Days.</Text> Caps the lifespan of any open trade. Once this limit is hit, the engine force-closes the
              position at the prevailing price, ensuring that signals which fail to resolve quickly cannot linger and distort
              capital availability for new ideas.
            </Paragraph>
            <Paragraph>
              <Text strong>Stop Loss (%).</Text> Optional protective floor based on percentage drop from entry. Setting this to 5
              means the trade exits if price declines 5%, crystallising a controlled loss and preventing deeper drawdowns during
              volatile swings. Leave blank to disable the safety valve.
            </Paragraph>
            <Paragraph>
              <Text strong>Take Profit (%).</Text> Optional profit target measured from entry. A value of 10 locks in gains once price
              advances 10%, banking momentum-driven wins before they can mean-revert. Leaving the field empty keeps winners running
              until other exit rules intervene.
            </Paragraph>
          </>
        );
      case "rsi":
        return (
          <>
            <Paragraph>
              The Relative Strength Index compares the magnitude of recent gains and losses to spot momentum extremes. Traders
              watch for the oscillator to push into extreme zones (typically below 30 or above 70) as early signals that a swing is
              stretched and may soon revert, a technique popularised by J. Welles Wilder and still widely cited in modern technical
              analysis primers.
            </Paragraph>
            <Paragraph>
              <Text strong>Enable RSI.</Text> Toggles the indicator on or off for signal generation.
            </Paragraph>
            <Paragraph>
              <Text strong>RSI Lookback.</Text> Number of days used when averaging up and down moves. Shorter windows (e.g., 7-14
              periods) react faster to fresh momentum shifts but introduce more whipsaws; longer windows smooth noise at the cost of
              slower turns.
            </Paragraph>
            <Paragraph>
              <Text strong>RSI Mode.</Text> Choose <Text strong>Oversold (&lt;= threshold)</Text> to buy dips or <Text strong>Overbought (&gt;=
              threshold)</Text> to fade rallies.
            </Paragraph>
            <Paragraph>
              <Text strong>RSI Threshold.</Text> Sets the oversold or overbought trigger level (0-100). Lower oversold triggers demand
              heavier pullbacks before acting, while higher overbought triggers wait for exceptionally strong rallies before fading
              them.
            </Paragraph>
          </>
        );
      case "macd":
        return (
          <>
            <Paragraph>
              Moving Average Convergence Divergence (MACD) compares a fast and slow exponential moving average to reveal the
              direction and pace of trend momentum. Histogram flips or signal-line crossovers often flag the transition from
              accumulation to distribution and vice versa.
            </Paragraph>
            <Paragraph>
              <Text strong>Enable MACD.</Text> Include or exclude MACD from the voting process.
            </Paragraph>
            <Paragraph>
              <Text strong>Fast / Slow.</Text> Length of the short- and long-term EMAs that form the MACD line. Wider separation (e.g.,
              12/26) focuses on medium-term swings, whereas tighter spans pick up shorter bursts of momentum but whipsaw more often.
            </Paragraph>
            <Paragraph>
              <Text strong>Signal.</Text> Smoothing period applied to the MACD line. Short values yield quicker crossovers and early
              warnings; longer ones filter noise at the expense of timeliness.
            </Paragraph>
            <Paragraph>
              <Text strong>MACD Rule.</Text> Decide whether a trade triggers when the MACD crosses its signal line—classic momentum
              confirmation—or simply remains above zero to capture periods when the short EMA stays above the long EMA.
            </Paragraph>
          </>
        );
      case "obv":
        return (
          <>
            <Paragraph>
              On-Balance Volume cumulates volume on up days and subtracts it on down days to confirm participation behind price moves.
              Rising OBV alongside price can validate a breakout’s strength, while divergences warn that momentum lacks conviction.
            </Paragraph>
            <Paragraph>
              <Text strong>Enable OBV.</Text> Turn the volume confirmation filter on or off.
            </Paragraph>
            <Paragraph>
              <Text strong>OBV Rule.</Text> Choose between requiring OBV to cross above its moving average (<Text strong>Rise</Text>) or
              simply turn positive (<Text strong>Positive</Text>). The moving-average approach waits for a momentum surge in volume,
              while the positive filter reacts as soon as buying pressure outweighs selling pressure.
            </Paragraph>
          </>
        );
      case "ema":
        return (
          <>
            <Paragraph>
              The EMA crossover looks for shifts in trend when a fast-moving average overtakes a slower one. Many traders treat these
              events as objective evidence that price has shifted regimes because exponential weighting emphasises the latest data.
            </Paragraph>
            <Paragraph>
              <Text strong>Enable EMA Cross.</Text> Toggle whether the crossover contributes to signals.
            </Paragraph>
            <Paragraph>
              <Text strong>Short / Long.</Text> Window length (in days) for the fast and slow EMAs. Short spans track swing trading
              setups with faster, but noisier, reactions; longer spans smooth noise and favour primary trend following.
            </Paragraph>
          </>
        );
      case "adx":
        return (
          <>
            <Paragraph>
              Average Directional Index (ADX) measures the strength of a trend regardless of direction. Values above roughly 25 often
              indicate an established trend, whereas readings below 20 suggest range-bound markets prone to false breakouts.
            </Paragraph>
            <Paragraph>
              <Text strong>Enable ADX.</Text> Adds or removes the trend-strength filter.
            </Paragraph>
            <Paragraph>
              <Text strong>Lookback.</Text> Number of periods used to calculate ADX. Longer lookbacks smooth the reading and avoid
              knee-jerk spikes, while shorter ones adjust faster to fresh surges in directional strength.
            </Paragraph>
            <Paragraph>
              <Text strong>Min ADX.</Text> Minimum value required before signals are allowed. Requiring at least 20–25 helps avoid
              choppy, low-trend environments where breakout systems underperform.
            </Paragraph>
          </>
        );
      case "aroon":
        return (
          <>
            <Paragraph>
              Aroon Up and Down indicate how recently price has made new highs or lows to gauge emerging trends. When Aroon Up stays
              elevated while Aroon Down sinks, the market is consistently printing fresh highs, hinting at bullish control.
            </Paragraph>
            <Paragraph>
              <Text strong>Enable Aroon.</Text> Switch the indicator participation on or off.
            </Paragraph>
            <Paragraph>
              <Text strong>Lookback.</Text> Days inspected when determining recent highs and lows. Larger windows slow the indicator and
              spotlight dominant multi-week trends; smaller windows sharpen its sensitivity to fresh breakouts.
            </Paragraph>
            <Paragraph>
              <Text strong>Aroon Up / Down.</Text> Thresholds (0-100) that define when bullish or bearish momentum is strong enough to
              vote. Higher requirements demand sustained momentum before trades fire, reducing noise but delaying entries.
            </Paragraph>
          </>
        );
      case "stoch":
        return (
          <>
            <Paragraph>
              The stochastic oscillator compares the latest close with the recent high-low range to spot overbought or oversold
              conditions. It highlights moments when price closes near the extreme of its range, signalling potential exhaustion or
              continuation depending on crossovers and threshold rules.
            </Paragraph>
            <Paragraph>
              <Text strong>Enable Stochastic.</Text> Include or exclude the oscillator from the rules.
            </Paragraph>
            <Paragraph>
              <Text strong>%K / %D.</Text> %K controls the base oscillator lookback; %D sets the smoothing applied to %K. Shorter %K
              settings react rapidly to fresh highs or lows, while longer %D smooths the noise and focuses on decisive turns.
            </Paragraph>
            <Paragraph>
              <Text strong>Threshold.</Text> Level used for oversold or overbought checks when those modes are selected. Lower
              thresholds catch deeper pullbacks, whereas higher ones wait for exceptionally strong overbought readings before acting.
            </Paragraph>
            <Paragraph>
              <Text strong>Rule.</Text> Choose between acting on signal-line crossovers or extreme zone tests.
            </Paragraph>
          </>
        );
      case "signals":
        return (
          <>
            <Paragraph>
              <Text strong>Combination Policy.</Text> Defines how many indicators must agree before a trade triggers. <Text strong>Any</Text>
              fires on a single vote, <Text strong>All</Text> requires unanimous agreement, and <Text strong>At least k</Text> lets you set
              the minimum number explicitly.
            </Paragraph>
            <Paragraph>
              <Text strong>k.</Text> Only used when the policy is “At least k”; it specifies the count of confirming indicators needed.
            </Paragraph>
            <Paragraph>
              <Text strong>Max Horizon (days).</Text> Longest forward-return period evaluated. It caps hold days and histogram horizon to
              keep calculations consistent.
            </Paragraph>
            <Paragraph>
              <Text strong>Histogram Horizon (days).</Text> Select which horizon feeds the return distribution chart. It cannot exceed the
              max horizon.
            </Paragraph>
          </>
        );
      case "universe":
        return (
          <>
            <Paragraph>
              Universe filters narrow the list of securities before signals run.
            </Paragraph>
            <Paragraph>
              <Text strong>Sector.</Text> Choose industries to include. Leave empty to consider every available sector.
            </Paragraph>
            <Paragraph>
              <Text strong>Market Cap Min / Max.</Text> Bound the allowable company size in US dollars. Use both boxes to target a
              specific capitalization range.
            </Paragraph>
            <Paragraph>
              <Text strong>Exclude Tickers.</Text> Remove individual symbols (comma or space separated) from consideration regardless of
              other filters.
            </Paragraph>
          </>
        );
      default:
        return null;
    }
  };

  const infoTitles: Record<InfoModalKey, string> = {
    strategy: "Strategy Settings",
    execution: "Execution Settings",
    rsi: "Relative Strength Index (RSI)",
    macd: "Moving Average Convergence Divergence (MACD)",
    obv: "On-Balance Volume (OBV)",
    ema: "Exponential Moving Average Cross (EMA)",
    adx: "Average Directional Index (ADX)",
    aroon: "Aroon Oscillator",
    stoch: "Stochastic Oscillator",
    signals: "Signal Rules",
    universe: "Universe Filters",
  };

  return (
    <>
      <Modal
        open={activeInfo !== null}
        onCancel={closeInfo}
        footer={null}
        title={activeInfo ? infoTitles[activeInfo] : undefined}
        centered
        width={560}
      >
        {renderInfoContent(activeInfo)}
      </Modal>
      <Form
        form={form}
        layout="vertical"
        size="small"
        className="sidebar-form"
        onFinish={submit}
        initialValues={{
          strategy: "mean_reversion",
          ...strategyPresets.mean_reversion,
          date: [defaultStart, today],
          capital: 100000,
          fee_bps: 1,
          hold_days: 1,
          stop_loss_pct: undefined,
          take_profit_pct: undefined,
          rsi_rule: { mode: "oversold", threshold: 30 },
          rsi_n: 14,
          macd_fast: 12,
          macd_slow: 26,
          macd_signal: 9,
          macd_rule: "signal",
          obv_rule: "rise",
          ema_short: 12,
          ema_long: 26,
          adx_n: 14,
          adx_min: 20,
          aroon_n: 25,
          aroon_up: 70,
          aroon_down: 30,
          stoch_k: 14,
          stoch_d: 3,
          stoch_rule: "signal",
          stoch_threshold: 20,
          policy: "any",
          k: 2,
          max_horizon: 10,
          hist_horizon: 1,
          hist_bins: 20,
          filters: {},
        }}
      >
        <Card title="Strategy" size="small" bordered={false} className="sidebar-card">
          <Space style={{ marginBottom: 8 }} size={8}>
            <Button type="text" size="small" onClick={() => openInfo("strategy")}>
              Strategy Info
            </Button>
            <Button type="text" size="small" onClick={() => openInfo("execution")}>
              Execution Info
            </Button>
          </Space>
          <div className="form-grid form-grid--two">
            <Form.Item
              name="strategy"
              label="Strategy"
              rules={[{ required: true }]}
              className="form-grid__item"
            >
              <Select
                onChange={handleStrategyChange}
                options={[
                  { label: "Mean Reversion", value: "mean_reversion" },
                  { label: "Momentum", value: "momentum" },
                  { label: "Multifactor", value: "multifactor" },
                ]}
              />
            </Form.Item>
            <Form.Item label="Initial Capital" name="capital" className="form-grid__item">
              <InputNumber min={0} style={{ width: "100%" }} prefix="$" />
            </Form.Item>
          </div>
          <Form.Item
            name="date"
            label="Backtest Range"
            rules={[{ required: true }]}
          >
            <RangePicker allowClear={false} style={{ width: "100%" }} disabledDate={disabledDate} />
          </Form.Item>
          <div className="form-grid form-grid--four">
            <Form.Item label="Fee (bps)" name="fee_bps" className="form-grid__item">
              <InputNumber min={0} max={100} style={{ width: "100%" }} />
            </Form.Item>
            <Form.Item label="Hold Days" name="hold_days" className="form-grid__item">
              <InputNumber min={1} max={10} style={{ width: "100%" }} />
            </Form.Item>
            <Form.Item label="Stop Loss (%)" name="stop_loss_pct" className="form-grid__item">
              <InputNumber min={0} max={100} style={{ width: "100%" }} placeholder="Optional" />
            </Form.Item>
            <Form.Item label="Take Profit (%)" name="take_profit_pct" className="form-grid__item">
              <InputNumber min={0} max={200} style={{ width: "100%" }} placeholder="Optional" />
            </Form.Item>
          </div>
        </Card>

        <Card title="Indicators" size="small" bordered={false} className="sidebar-card sidebar-card--indicators">
          <div className="indicator-grid">
            <div className="indicator-grid__item">
<<<<<<< HEAD
              <div className="indicator-header">
                <Text strong>RSI</Text>
                <Space size={6} align="center" className="indicator-header__actions">
                  <Form.Item name="enable_rsi" valuePropName="checked" noStyle>
                    <Switch size="small" aria-label="Toggle RSI" />
                  </Form.Item>
=======
              <div className="indicator-header indicator-header--with-toggle">
                <Text strong>RSI</Text>
                <Space size={6} align="center">
                  <div className="indicator-toggle">
                    <span>Enabled</span>
                    <Form.Item name="enable_rsi" valuePropName="checked" noStyle>
                      <Switch size="small" />
                    </Form.Item>
                  </div>
>>>>>>> 3e88793f
                  <Button type="text" size="small" onClick={() => openInfo("rsi")}>
                    Describe
                  </Button>
                </Space>
              </div>
<<<<<<< HEAD
              <div className="indicator-fields">
=======
              <div className="indicator-inline">
>>>>>>> 3e88793f
                <Form.Item
                  label="Mode"
                  name={["rsi_rule", "mode"]}
                  className="indicator-field"
                >
                  <Select
                    options={[
                      { label: "Oversold (<= threshold)", value: "oversold" },
                      { label: "Overbought (>= threshold)", value: "overbought" },
                    ]}
                    disabled={!enableRsi}
                  />
                </Form.Item>
<<<<<<< HEAD
                <Form.Item label="Lookback" name="rsi_n" className="indicator-field">
                  <InputNumber min={2} max={100} style={{ width: "100%" }} disabled={!enableRsi} />
                </Form.Item>
                <Form.Item label="Threshold" name={["rsi_rule", "threshold"]} className="indicator-field">
                  <InputNumber min={0} max={100} style={{ width: "100%" }} disabled={!enableRsi} />
=======
                <Form.Item
                  label="Lookback"
                  name="rsi_n"
                  className="indicator-inline__item"
                  style={{ marginBottom: 0 }}
                >
                  <InputNumber
                    min={2}
                    max={100}
                    style={{ width: "100%" }}
                    disabled={!enableRsi}
                    controls={false}
                  />
                </Form.Item>
                <Form.Item
                  label="Threshold"
                  name={["rsi_rule", "threshold"]}
                  className="indicator-inline__item"
                  style={{ marginBottom: 0 }}
                >
                  <InputNumber
                    min={0}
                    max={100}
                    style={{ width: "100%" }}
                    disabled={!enableRsi}
                    controls={false}
                  />
>>>>>>> 3e88793f
                </Form.Item>
              </div>
            </div>

            <div className="indicator-grid__item">
<<<<<<< HEAD
              <div className="indicator-header">
                <Text strong>MACD</Text>
                <Space size={6} align="center" className="indicator-header__actions">
                  <Form.Item name="use_macd" valuePropName="checked" noStyle>
                    <Switch size="small" aria-label="Toggle MACD" />
                  </Form.Item>
=======
              <div className="indicator-header indicator-header--with-toggle">
                <Text strong>MACD</Text>
                <Space size={6} align="center">
                  <div className="indicator-toggle">
                    <span>Enabled</span>
                    <Form.Item name="use_macd" valuePropName="checked" noStyle>
                      <Switch size="small" />
                    </Form.Item>
                  </div>
>>>>>>> 3e88793f
                  <Button type="text" size="small" onClick={() => openInfo("macd")}>
                    Describe
                  </Button>
                </Space>
              </div>
<<<<<<< HEAD
              <div className="indicator-fields">
                <Form.Item label="Rule" name="macd_rule" className="indicator-field">
=======
              <div className="indicator-inline">
                <Form.Item
                  label="Rule"
                  name="macd_rule"
                  className="indicator-inline__item"
                  style={{ marginBottom: 0 }}
                >
>>>>>>> 3e88793f
                  <Select
                    options={[
                      { label: "Signal crossover", value: "signal" },
                      { label: "MACD > 0", value: "positive" },
                    ]}
                    disabled={!useMacd}
                  />
                </Form.Item>
<<<<<<< HEAD
                <Form.Item label="Fast" name="macd_fast" className="indicator-field">
=======
                <Form.Item
                  label="Fast"
                  name="macd_fast"
                  className="indicator-inline__item"
                  style={{ marginBottom: 0 }}
                >
>>>>>>> 3e88793f
                  <InputNumber min={1} max={20} style={{ width: "100%" }} disabled={!useMacd} />
                </Form.Item>
                <Form.Item label="Slow" name="macd_slow" className="indicator-field">
                  <InputNumber min={1} max={40} style={{ width: "100%" }} disabled={!useMacd} />
                </Form.Item>
                <Form.Item label="Signal" name="macd_signal" className="indicator-field">
                  <InputNumber min={1} max={20} style={{ width: "100%" }} disabled={!useMacd} />
                </Form.Item>
              </div>
            </div>

            <div className="indicator-grid__item">
<<<<<<< HEAD
              <div className="indicator-header">
                <Text strong>OBV</Text>
                <Space size={6} align="center" className="indicator-header__actions">
                  <Form.Item name="use_obv" valuePropName="checked" noStyle>
                    <Switch size="small" aria-label="Toggle OBV" />
                  </Form.Item>
=======
              <div className="indicator-header indicator-header--with-toggle">
                <Text strong>OBV</Text>
                <Space size={6} align="center">
                  <div className="indicator-toggle">
                    <span>Enabled</span>
                    <Form.Item name="use_obv" valuePropName="checked" noStyle>
                      <Switch size="small" />
                    </Form.Item>
                  </div>
>>>>>>> 3e88793f
                  <Button type="text" size="small" onClick={() => openInfo("obv")}>
                    Describe
                  </Button>
                </Space>
              </div>
<<<<<<< HEAD
              <div className="indicator-fields">
=======
              <div className="indicator-inline">
>>>>>>> 3e88793f
                <Form.Item
                  label="Rule"
                  name="obv_rule"
                  className="indicator-field indicator-field--full"
                  extra={
                    <div className="indicator-hint">
                      <div>
                        <strong>Rule A</strong> — OBV crosses above its moving average
                      </div>
                      <div>
                        <strong>Rule B</strong> — OBV turns positive
                      </div>
                    </div>
                  }
                >
                  <Select
                    options={[
                      { label: "Rule A", value: "rise" },
                      { label: "Rule B", value: "positive" },
                    ]}
                    disabled={!useObv}
                  />
                </Form.Item>
              </div>
            </div>

            <div className="indicator-grid__item">
<<<<<<< HEAD
              <div className="indicator-header">
                <Text strong>EMA</Text>
                <Space size={6} align="center" className="indicator-header__actions">
                  <Form.Item name="use_ema" valuePropName="checked" noStyle>
                    <Switch size="small" aria-label="Toggle EMA" />
                  </Form.Item>
=======
              <div className="indicator-header indicator-header--with-toggle">
                <Text strong>EMA</Text>
                <Space size={6} align="center">
                  <div className="indicator-toggle">
                    <span>Enabled</span>
                    <Form.Item name="use_ema" valuePropName="checked" noStyle>
                      <Switch size="small" />
                    </Form.Item>
                  </div>
>>>>>>> 3e88793f
                  <Button type="text" size="small" onClick={() => openInfo("ema")}>
                    Describe
                  </Button>
                </Space>
              </div>
              <div className="indicator-fields">
                <Form.Item label="Short" name="ema_short" className="indicator-field">
                  <InputNumber min={2} max={50} style={{ width: "100%" }} disabled={!useEma} />
                </Form.Item>
                <Form.Item label="Long" name="ema_long" className="indicator-field">
                  <InputNumber min={5} max={200} style={{ width: "100%" }} disabled={!useEma} />
                </Form.Item>
              </div>
            </div>

            <div className="indicator-grid__item">
<<<<<<< HEAD
              <div className="indicator-header">
                <Text strong>ADX</Text>
                <Space size={6} align="center" className="indicator-header__actions">
                  <Form.Item name="use_adx" valuePropName="checked" noStyle>
                    <Switch size="small" aria-label="Toggle ADX" />
                  </Form.Item>
=======
              <div className="indicator-header indicator-header--with-toggle">
                <Text strong>ADX</Text>
                <Space size={6} align="center">
                  <div className="indicator-toggle">
                    <span>Enabled</span>
                    <Form.Item name="use_adx" valuePropName="checked" noStyle>
                      <Switch size="small" />
                    </Form.Item>
                  </div>
>>>>>>> 3e88793f
                  <Button type="text" size="small" onClick={() => openInfo("adx")}>
                    Describe
                  </Button>
                </Space>
              </div>
              <div className="indicator-fields">
                <Form.Item label="Lookback" name="adx_n" className="indicator-field">
                  <InputNumber min={5} max={50} style={{ width: "100%" }} disabled={!useAdx} />
                </Form.Item>
                <Form.Item label="Min ADX" name="adx_min" className="indicator-field">
                  <InputNumber min={5} max={60} style={{ width: "100%" }} disabled={!useAdx} />
                </Form.Item>
              </div>
            </div>

            <div className="indicator-grid__item">
<<<<<<< HEAD
              <div className="indicator-header">
                <Text strong>AROON</Text>
                <Space size={6} align="center" className="indicator-header__actions">
                  <Form.Item name="use_aroon" valuePropName="checked" noStyle>
                    <Switch size="small" aria-label="Toggle Aroon" />
                  </Form.Item>
=======
              <div className="indicator-header indicator-header--with-toggle">
                <Text strong>Aroon</Text>
                <Space size={6} align="center">
                  <div className="indicator-toggle">
                    <span>Enabled</span>
                    <Form.Item name="use_aroon" valuePropName="checked" noStyle>
                      <Switch size="small" />
                    </Form.Item>
                  </div>
>>>>>>> 3e88793f
                  <Button type="text" size="small" onClick={() => openInfo("aroon")}>
                    Describe
                  </Button>
                </Space>
              </div>
              <div className="indicator-fields">
                <Form.Item label="Lookback" name="aroon_n" className="indicator-field">
                  <InputNumber min={5} max={50} style={{ width: "100%" }} disabled={!useAroon} />
                </Form.Item>
                <Form.Item label="Aroon Up" name="aroon_up" className="indicator-field">
                  <InputNumber min={0} max={100} style={{ width: "100%" }} disabled={!useAroon} />
                </Form.Item>
                <Form.Item label="Aroon Down" name="aroon_down" className="indicator-field">
                  <InputNumber min={0} max={100} style={{ width: "100%" }} disabled={!useAroon} />
                </Form.Item>
              </div>
            </div>

            <div className="indicator-grid__item">
<<<<<<< HEAD
              <div className="indicator-header">
                <Text strong>STOCH</Text>
                <Space size={6} align="center" className="indicator-header__actions">
                  <Form.Item name="use_stoch" valuePropName="checked" noStyle>
                    <Switch size="small" aria-label="Toggle Stochastic" />
                  </Form.Item>
=======
              <div className="indicator-header indicator-header--with-toggle">
                <Text strong>Stoch</Text>
                <Space size={6} align="center">
                  <div className="indicator-toggle">
                    <span>Enabled</span>
                    <Form.Item name="use_stoch" valuePropName="checked" noStyle>
                      <Switch size="small" />
                    </Form.Item>
                  </div>
>>>>>>> 3e88793f
                  <Button type="text" size="small" onClick={() => openInfo("stoch")}>
                    Describe
                  </Button>
                </Space>
              </div>
              <div className="indicator-fields">
                <Form.Item label="Rule" name="stoch_rule" className="indicator-field">
                  <Select
                    options={[
                      { label: "Signal crossover", value: "signal" },
                      { label: "Oversold", value: "oversold" },
                      { label: "Overbought", value: "overbought" },
                    ]}
                    disabled={!useStoch}
                  />
                </Form.Item>
                <Form.Item label="%K" name="stoch_k" className="indicator-field">
                  <InputNumber min={5} max={50} style={{ width: "100%" }} disabled={!useStoch} />
                </Form.Item>
                <Form.Item label="%D" name="stoch_d" className="indicator-field">
                  <InputNumber min={1} max={20} style={{ width: "100%" }} disabled={!useStoch} />
                </Form.Item>
                <Form.Item label="Threshold" name="stoch_threshold" className="indicator-field">
                  <InputNumber min={1} max={50} style={{ width: "100%" }} disabled={!useStoch} />
                </Form.Item>
              </div>
            </div>
          </div>
        </Card>

        <Card title="Universe Filters" size="small" bordered={false} className="sidebar-card">
          <div className="sidebar-card__actions">
            <Button type="link" size="small" onClick={() => openInfo("universe")}>
              Describe
            </Button>
          </div>
          <Form.Item label="Sector" name={["filters", "sectors"]} extra="Pick industries to include.">
            <Select mode="multiple" allowClear options={sectorOptions} />
          </Form.Item>
          <Form.Item label="Market Cap Min ($)" name={["filters", "mcap_min"]} extra="Smallest allowed market capitalization.">
            <InputNumber min={0} style={{ width: "100%" }} />
          </Form.Item>
          <Form.Item label="Market Cap Max ($)" name={["filters", "mcap_max"]} extra="Largest allowed market capitalization.">
            <InputNumber min={0} style={{ width: "100%" }} />
          </Form.Item>
          <Form.Item
            label="Exclude Tickers"
            name={["filters", "exclude_tickers"]}
            extra="Remove specific symbols (comma or space separated)."
          >
            <Select mode="tags" tokenSeparators={[",", " "]} placeholder="e.g. TSLA, NVDA" />
          </Form.Item>
        </Card>

        <Card title="Signal Rules" size="small" bordered={false} className="sidebar-card">
          <div className="sidebar-card__actions">
            <Button type="link" size="small" onClick={() => openInfo("signals")}>
              Describe
            </Button>
          </div>
          <Form.Item
            label="Combination Policy"
            name="policy"
          >
            <Select
              options={[
                { label: "Any", value: "any" },
                { label: "All", value: "all" },
                { label: "At least k", value: "atleast_k" },
              ]}
            />
          </Form.Item>
          <Form.Item
            label="k"
            name="k"
          >
            <InputNumber min={1} max={7} style={{ width: "100%" }} />
          </Form.Item>
          <Form.Item
            label="Max Horizon (days)"
            name="max_horizon"
          >
            <InputNumber min={1} max={10} style={{ width: "100%" }} />
          </Form.Item>
          <Form.Item
            label="Histogram Horizon (days)"
            name="hist_horizon"
          >
            <InputNumber min={1} max={10} style={{ width: "100%" }} />
          </Form.Item>
          <Form.Item
            label="Histogram Bins"
            name="hist_bins"
            extra="Number of buckets when summarising forward returns."
          >
            <InputNumber min={5} max={60} style={{ width: "100%" }} />
          </Form.Item>
        </Card>

        <Space
          style={{ width: "100%", justifyContent: "space-between", marginBottom: 24, flexWrap: "wrap", gap: 12 }}
        >
          <Space>
            <Button type="primary" htmlType="submit" loading={loading}>
              Run Backtest
            </Button>
            <Button onClick={handleReset}>Reset</Button>
          </Space>
          <Space>
            <Button onClick={handleDownloadSelections}>Download Selection</Button>
            <Button onClick={handleSavePreset}>Save Preset</Button>
          </Space>
        </Space>
      </Form>

    </>
  );
};

export default SidebarForm;<|MERGE_RESOLUTION|>--- conflicted
+++ resolved
@@ -661,34 +661,18 @@
         <Card title="Indicators" size="small" bordered={false} className="sidebar-card sidebar-card--indicators">
           <div className="indicator-grid">
             <div className="indicator-grid__item">
-<<<<<<< HEAD
               <div className="indicator-header">
                 <Text strong>RSI</Text>
                 <Space size={6} align="center" className="indicator-header__actions">
                   <Form.Item name="enable_rsi" valuePropName="checked" noStyle>
                     <Switch size="small" aria-label="Toggle RSI" />
                   </Form.Item>
-=======
-              <div className="indicator-header indicator-header--with-toggle">
-                <Text strong>RSI</Text>
-                <Space size={6} align="center">
-                  <div className="indicator-toggle">
-                    <span>Enabled</span>
-                    <Form.Item name="enable_rsi" valuePropName="checked" noStyle>
-                      <Switch size="small" />
-                    </Form.Item>
-                  </div>
->>>>>>> 3e88793f
                   <Button type="text" size="small" onClick={() => openInfo("rsi")}>
                     Describe
                   </Button>
                 </Space>
               </div>
-<<<<<<< HEAD
               <div className="indicator-fields">
-=======
-              <div className="indicator-inline">
->>>>>>> 3e88793f
                 <Form.Item
                   label="Mode"
                   name={["rsi_rule", "mode"]}
@@ -702,81 +686,29 @@
                     disabled={!enableRsi}
                   />
                 </Form.Item>
-<<<<<<< HEAD
                 <Form.Item label="Lookback" name="rsi_n" className="indicator-field">
                   <InputNumber min={2} max={100} style={{ width: "100%" }} disabled={!enableRsi} />
                 </Form.Item>
                 <Form.Item label="Threshold" name={["rsi_rule", "threshold"]} className="indicator-field">
                   <InputNumber min={0} max={100} style={{ width: "100%" }} disabled={!enableRsi} />
-=======
-                <Form.Item
-                  label="Lookback"
-                  name="rsi_n"
-                  className="indicator-inline__item"
-                  style={{ marginBottom: 0 }}
-                >
-                  <InputNumber
-                    min={2}
-                    max={100}
-                    style={{ width: "100%" }}
-                    disabled={!enableRsi}
-                    controls={false}
-                  />
-                </Form.Item>
-                <Form.Item
-                  label="Threshold"
-                  name={["rsi_rule", "threshold"]}
-                  className="indicator-inline__item"
-                  style={{ marginBottom: 0 }}
-                >
-                  <InputNumber
-                    min={0}
-                    max={100}
-                    style={{ width: "100%" }}
-                    disabled={!enableRsi}
-                    controls={false}
-                  />
->>>>>>> 3e88793f
                 </Form.Item>
               </div>
             </div>
 
             <div className="indicator-grid__item">
-<<<<<<< HEAD
               <div className="indicator-header">
                 <Text strong>MACD</Text>
                 <Space size={6} align="center" className="indicator-header__actions">
                   <Form.Item name="use_macd" valuePropName="checked" noStyle>
                     <Switch size="small" aria-label="Toggle MACD" />
                   </Form.Item>
-=======
-              <div className="indicator-header indicator-header--with-toggle">
-                <Text strong>MACD</Text>
-                <Space size={6} align="center">
-                  <div className="indicator-toggle">
-                    <span>Enabled</span>
-                    <Form.Item name="use_macd" valuePropName="checked" noStyle>
-                      <Switch size="small" />
-                    </Form.Item>
-                  </div>
->>>>>>> 3e88793f
                   <Button type="text" size="small" onClick={() => openInfo("macd")}>
                     Describe
                   </Button>
                 </Space>
               </div>
-<<<<<<< HEAD
               <div className="indicator-fields">
                 <Form.Item label="Rule" name="macd_rule" className="indicator-field">
-=======
-              <div className="indicator-inline">
-                <Form.Item
-                  label="Rule"
-                  name="macd_rule"
-                  className="indicator-inline__item"
-                  style={{ marginBottom: 0 }}
-                >
->>>>>>> 3e88793f
                   <Select
                     options={[
                       { label: "Signal crossover", value: "signal" },
@@ -785,16 +717,7 @@
                     disabled={!useMacd}
                   />
                 </Form.Item>
-<<<<<<< HEAD
                 <Form.Item label="Fast" name="macd_fast" className="indicator-field">
-=======
-                <Form.Item
-                  label="Fast"
-                  name="macd_fast"
-                  className="indicator-inline__item"
-                  style={{ marginBottom: 0 }}
-                >
->>>>>>> 3e88793f
                   <InputNumber min={1} max={20} style={{ width: "100%" }} disabled={!useMacd} />
                 </Form.Item>
                 <Form.Item label="Slow" name="macd_slow" className="indicator-field">
@@ -807,34 +730,18 @@
             </div>
 
             <div className="indicator-grid__item">
-<<<<<<< HEAD
               <div className="indicator-header">
                 <Text strong>OBV</Text>
                 <Space size={6} align="center" className="indicator-header__actions">
                   <Form.Item name="use_obv" valuePropName="checked" noStyle>
                     <Switch size="small" aria-label="Toggle OBV" />
                   </Form.Item>
-=======
-              <div className="indicator-header indicator-header--with-toggle">
-                <Text strong>OBV</Text>
-                <Space size={6} align="center">
-                  <div className="indicator-toggle">
-                    <span>Enabled</span>
-                    <Form.Item name="use_obv" valuePropName="checked" noStyle>
-                      <Switch size="small" />
-                    </Form.Item>
-                  </div>
->>>>>>> 3e88793f
                   <Button type="text" size="small" onClick={() => openInfo("obv")}>
                     Describe
                   </Button>
                 </Space>
               </div>
-<<<<<<< HEAD
               <div className="indicator-fields">
-=======
-              <div className="indicator-inline">
->>>>>>> 3e88793f
                 <Form.Item
                   label="Rule"
                   name="obv_rule"
@@ -862,24 +769,12 @@
             </div>
 
             <div className="indicator-grid__item">
-<<<<<<< HEAD
               <div className="indicator-header">
                 <Text strong>EMA</Text>
                 <Space size={6} align="center" className="indicator-header__actions">
                   <Form.Item name="use_ema" valuePropName="checked" noStyle>
                     <Switch size="small" aria-label="Toggle EMA" />
                   </Form.Item>
-=======
-              <div className="indicator-header indicator-header--with-toggle">
-                <Text strong>EMA</Text>
-                <Space size={6} align="center">
-                  <div className="indicator-toggle">
-                    <span>Enabled</span>
-                    <Form.Item name="use_ema" valuePropName="checked" noStyle>
-                      <Switch size="small" />
-                    </Form.Item>
-                  </div>
->>>>>>> 3e88793f
                   <Button type="text" size="small" onClick={() => openInfo("ema")}>
                     Describe
                   </Button>
@@ -896,24 +791,12 @@
             </div>
 
             <div className="indicator-grid__item">
-<<<<<<< HEAD
               <div className="indicator-header">
                 <Text strong>ADX</Text>
                 <Space size={6} align="center" className="indicator-header__actions">
                   <Form.Item name="use_adx" valuePropName="checked" noStyle>
                     <Switch size="small" aria-label="Toggle ADX" />
                   </Form.Item>
-=======
-              <div className="indicator-header indicator-header--with-toggle">
-                <Text strong>ADX</Text>
-                <Space size={6} align="center">
-                  <div className="indicator-toggle">
-                    <span>Enabled</span>
-                    <Form.Item name="use_adx" valuePropName="checked" noStyle>
-                      <Switch size="small" />
-                    </Form.Item>
-                  </div>
->>>>>>> 3e88793f
                   <Button type="text" size="small" onClick={() => openInfo("adx")}>
                     Describe
                   </Button>
@@ -930,24 +813,12 @@
             </div>
 
             <div className="indicator-grid__item">
-<<<<<<< HEAD
               <div className="indicator-header">
                 <Text strong>AROON</Text>
                 <Space size={6} align="center" className="indicator-header__actions">
                   <Form.Item name="use_aroon" valuePropName="checked" noStyle>
                     <Switch size="small" aria-label="Toggle Aroon" />
                   </Form.Item>
-=======
-              <div className="indicator-header indicator-header--with-toggle">
-                <Text strong>Aroon</Text>
-                <Space size={6} align="center">
-                  <div className="indicator-toggle">
-                    <span>Enabled</span>
-                    <Form.Item name="use_aroon" valuePropName="checked" noStyle>
-                      <Switch size="small" />
-                    </Form.Item>
-                  </div>
->>>>>>> 3e88793f
                   <Button type="text" size="small" onClick={() => openInfo("aroon")}>
                     Describe
                   </Button>
@@ -967,24 +838,12 @@
             </div>
 
             <div className="indicator-grid__item">
-<<<<<<< HEAD
               <div className="indicator-header">
                 <Text strong>STOCH</Text>
                 <Space size={6} align="center" className="indicator-header__actions">
                   <Form.Item name="use_stoch" valuePropName="checked" noStyle>
                     <Switch size="small" aria-label="Toggle Stochastic" />
                   </Form.Item>
-=======
-              <div className="indicator-header indicator-header--with-toggle">
-                <Text strong>Stoch</Text>
-                <Space size={6} align="center">
-                  <div className="indicator-toggle">
-                    <span>Enabled</span>
-                    <Form.Item name="use_stoch" valuePropName="checked" noStyle>
-                      <Switch size="small" />
-                    </Form.Item>
-                  </div>
->>>>>>> 3e88793f
                   <Button type="text" size="small" onClick={() => openInfo("stoch")}>
                     Describe
                   </Button>
